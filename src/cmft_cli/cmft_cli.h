/*
 * Copyright 2014-2016 Dario Manesku. All rights reserved.
 * License: http://www.opensource.org/licenses/BSD-2-Clause
 */

#ifndef CMFT_CMFT_CLI_H_HEADER_GUARD
#define CMFT_CMFT_CLI_H_HEADER_GUARD

<<<<<<< HEAD
=======
#include <base/config.h>        // INFO, WARN
#include <base/macros.h>        // CMFT_UNUSED

>>>>>>> ef707a45
#include <stdio.h>
#include <stdint.h>

#include <common/config.h>      // INFO, WARN
#include <common/utils.h>
#include <common/commandline.h>
#include <common/cl.h>

#include <cmft/image.h>
#include <cmft/cubemapfilter.h>
#include <cmft/clcontext.h>
#include <cmft/print.h>         // setWarningPrintf(), setInfoPrintf()

using namespace cmft;

struct FilterType
{
    enum Enum
    {
        None,
        Radiance,
        Irradiance,
        ShCoeffs,
    };
};

struct CliOptionMap
{
    char m_str[64];
    uint32_t m_uint;
};
#define CLI_OPTION_MAP_TERMINATOR { "", UINT32_MAX }

static const CliOptionMap s_filterType[] =
{
    { "none",       FilterType::None       },
    { "radiance",   FilterType::Radiance   },
    { "irradiance", FilterType::Irradiance },
    { "shcoeffs",   FilterType::ShCoeffs   },
    CLI_OPTION_MAP_TERMINATOR,
};

static const CliOptionMap s_lightingModel[] =
{
    { "phong",     LightingModel::Phong     },
    { "phongbrdf", LightingModel::PhongBrdf },
    { "blinn",     LightingModel::Blinn     },
    { "blinnbrdf", LightingModel::BlinnBrdf },
    CLI_OPTION_MAP_TERMINATOR,
};

static const CliOptionMap s_edgeFixup[] =
{
    { "None", EdgeFixup::None },
    { "Warp", EdgeFixup::Warp },
    CLI_OPTION_MAP_TERMINATOR,
};

static const CliOptionMap s_clVendors[] =
{
    { "NONE_FROM_THE_LIST", (uint32_t)CMFT_CL_VENDOR_OTHER   },
    { "intel",              (uint32_t)CMFT_CL_VENDOR_INTEL   },
    { "amd",                (uint32_t)CMFT_CL_VENDOR_AMD     },
    { "ati",                (uint32_t)CMFT_CL_VENDOR_AMD     },
    { "nvidia",             (uint32_t)CMFT_CL_VENDOR_NVIDIA  },
    { "anyGpuVendor",       (uint32_t)CMFT_CL_VENDOR_ANY_GPU },
    { "anyCpuVendor",       (uint32_t)CMFT_CL_VENDOR_ANY_CPU },
    CLI_OPTION_MAP_TERMINATOR,
};

static const CliOptionMap s_deviceType[] =
{
    { "gpu",         (uint32_t)CMFT_CL_DEVICE_TYPE_GPU         },
    { "cpu",         (uint32_t)CMFT_CL_DEVICE_TYPE_CPU         },
    { "accelerator", (uint32_t)CMFT_CL_DEVICE_TYPE_ACCELERATOR },
    { "default",     (uint32_t)CMFT_CL_DEVICE_TYPE_DEFAULT     },
    CLI_OPTION_MAP_TERMINATOR,
};

static const CliOptionMap s_validFileTypes[] =
{
    { "dds", ImageFileType::DDS },
    { "ktx", ImageFileType::KTX },
    { "tga", ImageFileType::TGA },
    { "hdr", ImageFileType::HDR },
    CLI_OPTION_MAP_TERMINATOR,
};

static const CliOptionMap s_validTextureFormats[] =
{
    { "bgr8",    TextureFormat::BGR8    },
    { "rgb8",    TextureFormat::RGB8    },
    { "rgb16",   TextureFormat::RGB16   },
    { "rgb16f",  TextureFormat::RGB16F  },
    { "rgb32f",  TextureFormat::RGB32F  },
    { "rgbe",    TextureFormat::RGBE    },
    { "bgra8",   TextureFormat::BGRA8   },
    { "rgba8",   TextureFormat::RGBA8   },
    { "rgba16",  TextureFormat::RGBA16  },
    { "rgba16f", TextureFormat::RGBA16F },
    { "rgba32f", TextureFormat::RGBA32F },
    { "rgbm",    TextureFormat::RGBM    },
    CLI_OPTION_MAP_TERMINATOR,
};

static const CliOptionMap s_validOutputTypes[] =
{
    { "latlong",  OutputType::LatLong  },
    { "cubemap",  OutputType::Cubemap  },
    { "hcross",   OutputType::HCross   },
    { "vcross",   OutputType::VCross   },
    { "hstrip",   OutputType::HStrip   },
    { "vstrip",   OutputType::VStrip   },
    { "facelist", OutputType::FaceList },
    { "octant",   OutputType::Octant   },
    CLI_OPTION_MAP_TERMINATOR,
};

bool valueFromOptionMap(uint32_t& _val, const CliOptionMap* _cliOptionMap, const char* _optionStr)
{
    // Check for valid cliOptionMap.
    if (NULL == _cliOptionMap
    || (_cliOptionMap->m_str[0] == '\0' && _cliOptionMap->m_uint == UINT32_MAX))
    {
        return false;
    }

    // Use default value.
    _val = _cliOptionMap->m_uint;

    // Check for valid optionStr.
    if (NULL == _optionStr)
    {
        return false;
    }

    // Copy input string.
    char optionStr[128];
    cmft::stracpy(optionStr, _optionStr);

    // Try to find value in cliOptionMap.
    const CliOptionMap* iter;
    while (iter = _cliOptionMap++, iter->m_str[0] != '\0')
    {
        if (0 == cmft::stricmp(optionStr, iter->m_str))
        {
            _val = iter->m_uint;
            return true;
        }
    }

    return false;
}

struct OutputFile
{
    OutputFile()
    {
        m_fileType          = 0;
        m_textureFormat     = 0;
        m_outputType        = 0;
        m_optionalParam0[0] = '\0';
        m_optionalParam1[0] = '\0';
        m_fileName[0]       = '\0';
    }

    uint32_t m_fileType;
    uint32_t m_textureFormat;
    uint32_t m_outputType;
    char m_optionalParam0[128];
    char m_optionalParam1[128];
    char m_fileName[CMFT_PATH_LEN];
};

struct InputParameters
{
    // Input.
    char m_inputFilePath[CMFT_PATH_LEN];
    char m_inputPosXFace[CMFT_PATH_LEN];
    char m_inputNegXFace[CMFT_PATH_LEN];
    char m_inputPosYFace[CMFT_PATH_LEN];
    char m_inputNegYFace[CMFT_PATH_LEN];
    char m_inputPosZFace[CMFT_PATH_LEN];
    char m_inputNegZFace[CMFT_PATH_LEN];

    // Image Operations.
    float m_inputGammaPowNumerator;
    float m_inputGammaPowDenominator;
    float m_outputGammaPowNumerator;
    float m_outputGammaPowDenominator;
    bool m_generateMipMapChain;

    // Cubemap rotate/flip.
    uint32_t m_imageOpPosX;
    uint32_t m_imageOpPosY;
    uint32_t m_imageOpPosZ;
    uint32_t m_imageOpNegX;
    uint32_t m_imageOpNegY;
    uint32_t m_imageOpNegZ;

    // Filter parameters.
    uint32_t m_filterType;
    uint32_t m_srcFaceSize;
    bool m_excludeBase;
    uint32_t m_mipCount;
    uint32_t m_glossScale;
    uint32_t m_glossBias;
    uint32_t m_dstFaceSize;
    uint32_t m_lightingModel;
    uint32_t m_edgeFixup;

    // Processing devices.
    uint32_t m_numCpuProcessingThreads;
    bool m_useOpenCL;
    uint32_t m_clVendor;
    char m_vendorStrPart[1024];
    uint32_t m_deviceType;
    uint32_t m_deviceIndex;

    // Output.
    uint32_t m_outputFilesNum;
#define MAX_OUTPUT_NUM 16
    OutputFile m_outputFiles[MAX_OUTPUT_NUM];

    // Misc.
    bool m_silent;

    // Encode
    bool m_encodeRGBM;
};

void inputParametersFromCommandLine(InputParameters& _inputParameters, const cmft::CommandLine& _cmdLine)
{
    // Input.
    cmft::stracpy(_inputParameters.m_inputFilePath, _cmdLine.findOption("input"));
    cmft::stracpy(_inputParameters.m_inputPosXFace, _cmdLine.findOption("inputFacePosX"));
    cmft::stracpy(_inputParameters.m_inputNegXFace, _cmdLine.findOption("inputFaceNegX"));
    cmft::stracpy(_inputParameters.m_inputPosYFace, _cmdLine.findOption("inputFacePosY"));
    cmft::stracpy(_inputParameters.m_inputNegYFace, _cmdLine.findOption("inputFaceNegY"));
    cmft::stracpy(_inputParameters.m_inputPosZFace, _cmdLine.findOption("inputFacePosZ"));
    cmft::stracpy(_inputParameters.m_inputNegZFace, _cmdLine.findOption("inputFaceNegZ"));

    // Image Operations.
    _cmdLine.hasArg(_inputParameters.m_inputGammaPowNumerator,    '\0', "inputGamma");
    _cmdLine.hasArg(_inputParameters.m_inputGammaPowNumerator,    '\0', "inputGammaNumerator");
    _cmdLine.hasArg(_inputParameters.m_inputGammaPowDenominator,  '\0', "inputGammaDenominator");
    _cmdLine.hasArg(_inputParameters.m_outputGammaPowNumerator,   '\0', "outputGamma");
    _cmdLine.hasArg(_inputParameters.m_outputGammaPowNumerator,   '\0', "outputGammaNumerator");
    _cmdLine.hasArg(_inputParameters.m_outputGammaPowDenominator, '\0', "outputGammaDenominator");
    _cmdLine.hasArg(_inputParameters.m_generateMipMapChain,       '\0', "generateMipChain");

    // Cubemap rotate/flip.
    _inputParameters.m_imageOpPosX = 0
                                   | (_cmdLine.hasArg("posXrotate90")  ? IMAGE_OP_ROT_90  : 0)
                                   | (_cmdLine.hasArg("posXrotate180") ? IMAGE_OP_ROT_180 : 0)
                                   | (_cmdLine.hasArg("posXrotate270") ? IMAGE_OP_ROT_270 : 0)
                                   | (_cmdLine.hasArg("posXflipH")     ? IMAGE_OP_FLIP_X  : 0)
                                   | (_cmdLine.hasArg("posXflipV")     ? IMAGE_OP_FLIP_Y  : 0)
                                   ;

    _inputParameters.m_imageOpPosY = 0
                                   | (_cmdLine.hasArg("posYrotate90")  ? IMAGE_OP_ROT_90  : 0)
                                   | (_cmdLine.hasArg("posYrotate180") ? IMAGE_OP_ROT_180 : 0)
                                   | (_cmdLine.hasArg("posYrotate270") ? IMAGE_OP_ROT_270 : 0)
                                   | (_cmdLine.hasArg("posYflipH")     ? IMAGE_OP_FLIP_X  : 0)
                                   | (_cmdLine.hasArg("posYflipV")     ? IMAGE_OP_FLIP_Y  : 0)
                                   ;

    _inputParameters.m_imageOpPosZ = 0
                                   | (_cmdLine.hasArg("posZrotate90")  ? IMAGE_OP_ROT_90  : 0)
                                   | (_cmdLine.hasArg("posZrotate180") ? IMAGE_OP_ROT_180 : 0)
                                   | (_cmdLine.hasArg("posZrotate270") ? IMAGE_OP_ROT_270 : 0)
                                   | (_cmdLine.hasArg("posZflipH")     ? IMAGE_OP_FLIP_X  : 0)
                                   | (_cmdLine.hasArg("posZflipV")     ? IMAGE_OP_FLIP_Y  : 0)
                                   ;

    _inputParameters.m_imageOpNegX = 0
                                   | (_cmdLine.hasArg("negXrotate90")  ? IMAGE_OP_ROT_90  : 0)
                                   | (_cmdLine.hasArg("negXrotate180") ? IMAGE_OP_ROT_180 : 0)
                                   | (_cmdLine.hasArg("negXrotate270") ? IMAGE_OP_ROT_270 : 0)
                                   | (_cmdLine.hasArg("negXflipH")     ? IMAGE_OP_FLIP_X  : 0)
                                   | (_cmdLine.hasArg("negXflipV")     ? IMAGE_OP_FLIP_Y  : 0)
                                   ;

    _inputParameters.m_imageOpNegY = 0
                                   | (_cmdLine.hasArg("negYrotate90")  ? IMAGE_OP_ROT_90  : 0)
                                   | (_cmdLine.hasArg("negYrotate180") ? IMAGE_OP_ROT_180 : 0)
                                   | (_cmdLine.hasArg("negYrotate270") ? IMAGE_OP_ROT_270 : 0)
                                   | (_cmdLine.hasArg("negYflipH")     ? IMAGE_OP_FLIP_X  : 0)
                                   | (_cmdLine.hasArg("negYflipV")     ? IMAGE_OP_FLIP_Y  : 0)
                                   ;

    _inputParameters.m_imageOpNegZ = 0
                                   | (_cmdLine.hasArg("negZrotate90")  ? IMAGE_OP_ROT_90  : 0)
                                   | (_cmdLine.hasArg("negZrotate180") ? IMAGE_OP_ROT_180 : 0)
                                   | (_cmdLine.hasArg("negZrotate270") ? IMAGE_OP_ROT_270 : 0)
                                   | (_cmdLine.hasArg("negZflipH")     ? IMAGE_OP_FLIP_X  : 0)
                                   | (_cmdLine.hasArg("negZflipV")     ? IMAGE_OP_FLIP_Y  : 0)
                                   ;

    // Filter type.
    valueFromOptionMap(_inputParameters.m_filterType, s_filterType, _cmdLine.findOption("filter"));

    // Filter parameters.
    _cmdLine.hasArg(_inputParameters.m_srcFaceSize, '\0', "srcFaceSize");
    _cmdLine.hasArg(_inputParameters.m_excludeBase, '\0', "excludeBase");
    _cmdLine.hasArg(_inputParameters.m_mipCount,    '\0', "mipCount");
    _cmdLine.hasArg(_inputParameters.m_glossScale,  '\0', "glossScale");
    _cmdLine.hasArg(_inputParameters.m_glossBias,   '\0', "glossBias");
    _cmdLine.hasArg(_inputParameters.m_dstFaceSize, '\0', "dstFaceSize");

    // Lighting model.
    valueFromOptionMap(_inputParameters.m_lightingModel, s_lightingModel, _cmdLine.findOption("lightingModel"));

    // Edge fixup.
    valueFromOptionMap(_inputParameters.m_edgeFixup, s_edgeFixup, _cmdLine.findOption("edgeFixup"));

    // Processing devices.
    _cmdLine.hasArg(_inputParameters.m_numCpuProcessingThreads, '\0', "numCpuProcessingThreads");
    _cmdLine.hasArg(_inputParameters.m_useOpenCL, '\0', "useOpenCL");

    // Cl vendor.
    uint32_t clVendor = (uint32_t)CMFT_CL_VENDOR_ANY_GPU;
    const char* clVendorOption = _cmdLine.findOption("clVendor");
    if (!valueFromOptionMap(clVendor, s_clVendors, clVendorOption))
    {
        cmft::stracpy(_inputParameters.m_vendorStrPart, clVendorOption);
    }
    _inputParameters.m_clVendor = clVendor;

    // Device type/index.
    valueFromOptionMap(_inputParameters.m_deviceType, s_deviceType, _cmdLine.findOption("deviceType"));
    _cmdLine.hasArg(_inputParameters.m_deviceIndex, '\0', "deviceIndex");

    // Misc.
    _inputParameters.m_silent = _cmdLine.hasArg("silent");

    // Encode
    _inputParameters.m_encodeRGBM = _cmdLine.hasArg("rgbm");

    // Output.
    uint32_t outputCount = 0;
    uint32_t outputEnd = MAX_OUTPUT_NUM;
    _cmdLine.hasArg(outputEnd, '\0', "outputNum");
    outputEnd = CMFT_MIN(outputEnd, uint32_t(MAX_OUTPUT_NUM));
    for (uint8_t outputId = 0; outputId < outputEnd; ++outputId)
    {
        char outputNameOption[16];
        sprintf(outputNameOption, "output%u", outputId);

        char outputParamsOption[32];
        sprintf(outputParamsOption, "output%uparams", outputId);

        const char* outputName = _cmdLine.findOption(outputNameOption);
        if (NULL != outputName)
        {
            // Get file name.
            cmft::stracpy(_inputParameters.m_outputFiles[outputCount].m_fileName, outputName);

            // Set default parameters.
            uint32_t fileType      = ImageFileType::DDS;
            uint32_t textureFormat = TextureFormat::BGRA8;
            uint32_t outputType    = OutputType::LatLong;

            // Override default parameters with user supplied ones.
            const char* outputParams = _cmdLine.findOption(outputParamsOption);
            if (NULL != outputParams)
            {
                char buf[256];
                cmft::stracpy(buf, outputParams);

                const char* fileTypeStr      = strtok(buf,",");
                const char* textureFormatStr = strtok(NULL,",");
                const char* outputTypeStr    = strtok(NULL,",");
                const char* optionalParam0   = strtok(NULL,",");
                const char* optionalParam1   = strtok(NULL,",");

                // Check if present.
                if (NULL == fileTypeStr)
                {
                    WARN("Output(%u) - File type not specified. Defaulting to DDS.", outputId);
                }
                // Check if supported.
                else if (!valueFromOptionMap(fileType, s_validFileTypes, fileTypeStr))
                {
                    char requestedFileType[128];
                    cmft::stracpy(requestedFileType, outputParams);
                    WARN("Output(%u) - File type %s is invalid or not supported by cmft.", outputId, requestedFileType);
                }

                // Check if present.
                if (NULL == textureFormatStr)
                {
                    const TextureFormat::Enum* validTextureFormats = getValidTextureFormats((ImageFileType::Enum)fileType);
                    WARN("Output(%u) - Texture format not specified. Defaulting to %s.", outputId, getTextureFormatStr(validTextureFormats[0]));
                    textureFormat = uint32_t(validTextureFormats[0]);
                }
                // Check if supported.
                else if (!valueFromOptionMap(textureFormat, s_validTextureFormats, textureFormatStr))
                {
                    char requestedTextureFormat[128];
                    cmft::stracpy(requestedTextureFormat, textureFormatStr);

                    WARN("Output(%u) - Requested texture format %s is invalid or not supported by cmft.", outputId, requestedTextureFormat);

                    // Skip this output.
                    continue;
                }
                // Check if valid.
                else if (!checkValidTextureFormat((ImageFileType::Enum)fileType, (TextureFormat::Enum)textureFormat))
                {
                    const ImageFileType::Enum ft = (ImageFileType::Enum)fileType;
                    const TextureFormat::Enum tf = (TextureFormat::Enum)textureFormat;

                    char validInternalFormats[128];
                    getValidTextureFormatsStr(validInternalFormats, ft);

                    WARN("Output(%u) - File type %s does not support %s texture format."
                        " Valid internal formats for %s are: %s."
                        " Choose one of the valid internal formats or a different file type.\n"
                        , outputId, getFileTypeStr(ft), getTextureFormatStr(tf)
                        , getFileTypeStr(ft), validInternalFormats
                        );

                    // Skip this output.
                    continue;
                }

                // Check if present.
                if (NULL == outputTypeStr)
                {
                    WARN("Output(%u) - Texture format not specified. Defaulting to latlong.", outputId);
                }
                // Check if supported.
                else if (!valueFromOptionMap(outputType, s_validOutputTypes, outputTypeStr))
                {
                    char requestedOutputType[128];
                    cmft::stracpy(requestedOutputType, outputTypeStr);

                    WARN("Output(%u) - Requested output type %s is invalid or not supported by cmft.", outputId, requestedOutputType);

                    // Skip this output.
                    continue;
                }
                // Check if valid.
                else if (!checkValidOutputType((ImageFileType::Enum)fileType, (OutputType::Enum)outputType))
                {
                    const ImageFileType::Enum ft = (ImageFileType::Enum)fileType;

                    char requestedOutputType[128];
                    cmft::stracpy(requestedOutputType, outputTypeStr);

                    char validOutputTypes[128];
                    getValidOutputTypesStr(validOutputTypes, ft);

                    WARN("Output(%u) - File type %s does not support %s output type."
                         " Valid output types for %s are: %s."
                         " Choose one of the valid output types or a different file type."
                         , outputId, getFileTypeStr(ft), requestedOutputType
                         , getFileTypeStr(ft), validOutputTypes
                         );

                    // Skip this output.
                    continue;
                }

                // Copy optional parameters if present.
                if (NULL != optionalParam0)
                {
                    cmft::stracpy(_inputParameters.m_outputFiles[outputCount].m_optionalParam0, optionalParam0);
                }

                if (NULL != optionalParam1)
                {
                    cmft::stracpy(_inputParameters.m_outputFiles[outputCount].m_optionalParam1, optionalParam1);
                }
            }

            // Output is valid. Save parameters and move on to next output file.
            _inputParameters.m_outputFiles[outputCount].m_fileType      = fileType;
            _inputParameters.m_outputFiles[outputCount].m_textureFormat = textureFormat;
            _inputParameters.m_outputFiles[outputCount].m_outputType    = outputType;
            outputCount++;
        }
    }
    _inputParameters.m_outputFilesNum = outputCount;
}

void inputParametersDefault(InputParameters& _inputParameters)
{
    // Input.
    _inputParameters.m_inputFilePath[0] = '\0';
    _inputParameters.m_inputPosXFace[0] = '\0';
    _inputParameters.m_inputNegXFace[0] = '\0';
    _inputParameters.m_inputPosYFace[0] = '\0';
    _inputParameters.m_inputNegYFace[0] = '\0';
    _inputParameters.m_inputPosZFace[0] = '\0';
    _inputParameters.m_inputNegZFace[0] = '\0';

    // Output.
    _inputParameters.m_outputFilesNum = 0;

    // Image Operations.
    _inputParameters.m_inputGammaPowNumerator    = 1.0f;
    _inputParameters.m_inputGammaPowDenominator  = 1.0f;
    _inputParameters.m_outputGammaPowNumerator   = 1.0f;
    _inputParameters.m_outputGammaPowDenominator = 1.0f;
    _inputParameters.m_generateMipMapChain       = false;

    // Cubemap rotate/flip.
    _inputParameters.m_imageOpPosX = 0;
    _inputParameters.m_imageOpPosY = 0;
    _inputParameters.m_imageOpPosZ = 0;
    _inputParameters.m_imageOpNegX = 0;
    _inputParameters.m_imageOpNegY = 0;
    _inputParameters.m_imageOpNegZ = 0;

    // Filter parameters.
    _inputParameters.m_filterType    = 0;
    _inputParameters.m_srcFaceSize   = 0;
    _inputParameters.m_excludeBase   = false;
    _inputParameters.m_mipCount      = 9;
    _inputParameters.m_glossScale    = 10;
    _inputParameters.m_glossBias     = 1;
    _inputParameters.m_dstFaceSize   = 0;
    _inputParameters.m_lightingModel = 0;
    _inputParameters.m_edgeFixup     = 0;

    // Processing devices.
    _inputParameters.m_numCpuProcessingThreads = UINT32_MAX;
    _inputParameters.m_useOpenCL               = true;
    _inputParameters.m_deviceIndex             = 0;
    _inputParameters.m_clVendor                = CMFT_CL_VENDOR_ANY_GPU;
    _inputParameters.m_vendorStrPart[0]        = '\0';
    _inputParameters.m_deviceType              = CMFT_CL_DEVICE_TYPE_GPU;

    // Misc.
    _inputParameters.m_silent = false;
    _inputParameters.m_encodeRGBM = false;
}

/// Outputs C file.
void outputShCoeffs(const char* _pathName, double _shCoeffs[SH_COEFF_NUM][3])
{
    // Get base name.
    char baseName[128];
    if (!cmft::basename(baseName, 128, _pathName))
    {
        strcpy(baseName, "cmft");
    }
    baseName[0] = (char)toupper(baseName[0]);

    char baseNameUpper[128];
    cmft::strtoupper(baseNameUpper, baseName);

    // File content.
    char content[10240];
    sprintf(content,
           "#ifndef CMFT_%s_H_HEADER_GUARD\n"
           "#define CMFT_%s_H_HEADER_GUARD\n"
           "\n"
           "static const float s_shCoeffs%s[25][3] =\n"
           "{\n"
           "    /* Band 0 */ { %21.18f, %21.18f, %21.18f },\n"
           "    /* Band 1 */ { %21.18f, %21.18f, %21.18f }, { %21.18f, %21.18f, %21.18f }, { %21.18f, %21.18f, %21.18f },\n"
           "    /* Band 2 */ { %21.18f, %21.18f, %21.18f }, { %21.18f, %21.18f, %21.18f }, { %21.18f, %21.18f, %21.18f }, { %21.18f, %21.18f, %21.18f }, { %21.18f, %21.18f, %21.18f },\n"
           "    /* Band 3 */ { %21.18f, %21.18f, %21.18f }, { %21.18f, %21.18f, %21.18f }, { %21.18f, %21.18f, %21.18f }, { %21.18f, %21.18f, %21.18f }, { %21.18f, %21.18f, %21.18f }, { %21.18f, %21.18f, %21.18f }, { %21.18f, %21.18f, %21.18f },\n"
           "    /* Band 4 */ { %21.18f, %21.18f, %21.18f }, { %21.18f, %21.18f, %21.18f }, { %21.18f, %21.18f, %21.18f }, { %21.18f, %21.18f, %21.18f }, { %21.18f, %21.18f, %21.18f }, { %21.18f, %21.18f, %21.18f }, { %21.18f, %21.18f, %21.18f }, { %21.18f, %21.18f, %21.18f }, { %21.18f, %21.18f, %21.18f }\n"
           "};\n"
           "\n"
           "#endif // CMFT_%s_H_HEADER_GUARD\n"
           , baseNameUpper
           , baseNameUpper
           , baseName
           , _shCoeffs[ 0][0], _shCoeffs[ 0][1], _shCoeffs[ 0][2]
           , _shCoeffs[ 1][0], _shCoeffs[ 1][1], _shCoeffs[ 1][2]
           , _shCoeffs[ 2][0], _shCoeffs[ 2][1], _shCoeffs[ 2][2]
           , _shCoeffs[ 3][0], _shCoeffs[ 3][1], _shCoeffs[ 3][2]
           , _shCoeffs[ 4][0], _shCoeffs[ 4][1], _shCoeffs[ 4][2]
           , _shCoeffs[ 5][0], _shCoeffs[ 5][1], _shCoeffs[ 5][2]
           , _shCoeffs[ 6][0], _shCoeffs[ 6][1], _shCoeffs[ 6][2]
           , _shCoeffs[ 7][0], _shCoeffs[ 7][1], _shCoeffs[ 7][2]
           , _shCoeffs[ 8][0], _shCoeffs[ 8][1], _shCoeffs[ 8][2]
           , _shCoeffs[ 9][0], _shCoeffs[ 9][1], _shCoeffs[ 9][2]
           , _shCoeffs[10][0], _shCoeffs[10][1], _shCoeffs[10][2]
           , _shCoeffs[11][0], _shCoeffs[11][1], _shCoeffs[11][2]
           , _shCoeffs[12][0], _shCoeffs[12][1], _shCoeffs[12][2]
           , _shCoeffs[13][0], _shCoeffs[13][1], _shCoeffs[13][2]
           , _shCoeffs[14][0], _shCoeffs[14][1], _shCoeffs[14][2]
           , _shCoeffs[15][0], _shCoeffs[15][1], _shCoeffs[15][2]
           , _shCoeffs[16][0], _shCoeffs[16][1], _shCoeffs[16][2]
           , _shCoeffs[17][0], _shCoeffs[17][1], _shCoeffs[17][2]
           , _shCoeffs[18][0], _shCoeffs[18][1], _shCoeffs[18][2]
           , _shCoeffs[19][0], _shCoeffs[19][1], _shCoeffs[19][2]
           , _shCoeffs[20][0], _shCoeffs[20][1], _shCoeffs[20][2]
           , _shCoeffs[21][0], _shCoeffs[21][1], _shCoeffs[21][2]
           , _shCoeffs[22][0], _shCoeffs[22][1], _shCoeffs[22][2]
           , _shCoeffs[23][0], _shCoeffs[23][1], _shCoeffs[23][2]
           , _shCoeffs[24][0], _shCoeffs[24][1], _shCoeffs[24][2]
           , baseNameUpper
           );

    // Append *.c extension.
    char filePath[CMFT_PATH_LEN];
    strcpy(filePath, _pathName);
    strcat(filePath, ".c");

    // Open file.
    FILE* fp = fopen(filePath, "wb");
    if (NULL == fp)
    {
        WARN("Could not open file %s for writing.", filePath);
        return;
    }
    cmft::ScopeFclose cleanup(fp);

    // Write content.
    size_t write;
    CMFT_UNUSED(write);
    write = fwrite(&content, strlen(content), 1, fp);
    DEBUG_CHECK(write == 1, "Error writing sh coeffs file content.");
    FERROR_CHECK(fp);
}

void printHelp()
{
    fprintf(stderr
          , "cmft - cubemap filtering tool\n"
            "Copyright 2014-2015 Dario Manesku. All rights reserved.\n"
            "License: http://www.opensource.org/licenses/BSD-2-Clause\n\n"
          );

    fprintf(stderr
          , "Usage: cmft [options]\n"

            "\n"
            "Typical uses:\n"
            "\n"
            "1. Lists available OpenCL devices that can be used with cmft for processing:\n"
            "\n"
            "    cmft --printCLDevices\n"

            "\n"
            "2. Typical parameters for irradiance filter:\n"
            "\n"
            "    cmft --input <file path>\n"
            "         --filter irradiance\n"
            "         --outputNum 1\n"
            "         --output0 <output name>\n"
            "         --output0params dds,bgra8,cubemap\n"

            "\n"
            "3. Typical parameters for generating spherical harmonics coefficients:\n"
            "\n"
            "    cmft --input <file path>\n"
            "         --filter shcoeffs\n"
            "         --outputNum 1\n"
            "         --output0 <output name>\n"

            "\n"
            "4. Typical parameters for radiance filter:\n"
            "\n"
            "    cmft --input <file path>\n"
            "         --filter radiance\n"
            "         --srcFaceSize 256\n"
            "         --excludeBase false\n"
            "         --mipCount 9\n"
            "         --glossScale 10\n"
            "         --glossBias 1\n"
            "         --lightingModel phongbrdf\n"
            "         --dstFaceSize 256\n"
            "         --numCpuProcessingThreads 4\n"
            "         --useOpenCL true\n"
            "         --clVendor anyGpuVendor\n"
            "         --deviceType gpu\n"
            "         --deviceIndex 0\n"
            "         --inputGammaNumerator 1.0\n"
            "         --inputGammaDenominator 1.0\n"
            "         --outputGammaNumerator 1.0\n"
            "         --outputGammaDenominator 1.0\n"
            "         --generateMipChain false\n"
            "         --outputNum 2\n"
            "         --output0 <output name>\n"
            "         --output0params dds,bgra8,cubemap\n"
            "         --output1 <output name>\n"
            "         --output1params ktx,rgba8,cubemap\n"

            "\n"
            "5. Cmft can be used without any filter for performing image manipulations and/or exporting different format(s) and type(s):\n"
            "\n"
            "    cmft --input <file path>\n"
            "         --filter none\n"
            "         --generateMipChain true\n"
            "         --posXrotate90\n"
            "         --posXrotate180\n"
            "         --posXrotate270\n"
            "         --posXflipH\n"
            "         --posXflipV\n"
            "         --negXrotate90\n"
            "         --negXrotate180\n"
            "         --negXrotate270\n"
            "         --negXflipH\n"
            "         --negXflipV\n"
            "         --posYrotate90\n"
            "         --posYrotate180\n"
            "         --posYrotate270\n"
            "         --posYflipH\n"
            "         --posYflipV\n"
            "         --negYrotate90\n"
            "         --negYrotate180\n"
            "         --negYrotate270\n"
            "         --negYflipH\n"
            "         --negYflipV\n"
            "         --posZrotate90\n"
            "         --posZrotate180\n"
            "         --posZrotate270\n"
            "         --posZflipH\n"
            "         --posZflipV\n"
            "         --negZrotate90\n"
            "         --negZrotate180\n"
            "         --negZrotate270\n"
            "         --negZflipH\n"
            "         --negZflipV\n"
            "         --outputGamma 1.0\n"
            "         --outputGammaDenominator 2.2\n"
            "         --outputNum 1\n"
            "         --output0 <output name>\n"
            "         --output0params dds,bgra8,cubemap\n"

            "\n"
            "All options listed:\n"
            "    --help                             Prints this message\n"
            "    --printCLDevices                   Prints OpenCL devices that can be used for processing. Although application allows CPU-type devices to be picked, GPU-type devices are meant to be used as OpenCL devices!\n"
            "    --input <file path>                Input environment map for filtering. Can be *.dds, *.ktx, *.hdr, *.exr, *.tga and in form of: cubemap, latlong image, horizontal or vertical cube cross or image strip.\n"
            "    --inputFacePosX <file path>        Input face +x in case --input is not specified.\n"
            "    --inputFaceNegX <file path>        Input face -x in case --input is not specified.\n"
            "    --inputFacePosY <file path>        Input face +y in case --input is not specified.\n"
            "    --inputFaceNegY <file path>        Input face -y in case --input is not specified.\n"
            "    --inputFacePosZ <file path>        Input face +z in case --input is not specified.\n"
            "    --inputFaceNegZ <file path>        Input face -z in case --input is not specified.\n"
            "    --filter <filter>                  Filter action to be executed.\n"
            "          radiance\n"
            "          irradiance\n"
            "          shCoeffs\n"
            "          none\n"
            "    --srcFaceSize <uint>               Resize input image to <uint>. If <uint> == 0, input face size is left as is.\n"
            "    --dstFaceSize <uint>               Filter output face size. If <uint> == 0, output face size will be same as srcFaceSize.\n"
            "    --excludeBase <bool>               Exclude base image when generating mipmaped radiance cubemap. [radiance filter param]\n"
            "    --mipCount <uint>                  Radiance cubemap mipmap number. Glossiness distribution is uniform. [radiance filter param]\n"
            "    --glossScale <uint>                Equation is glossScale * mipGlossiness + glossBias. [radiance filter param]\n"
            "    --glossBias <uint>                 Equation is glossScale * mipGlossiness + glossBias. [radiance filter param]\n"
            "    --lightingModel <model>            Lighting model that matches game lighting equation. [radiance filter param]\n"
            "          phong\n"
            "          phongbrdf\n"
            "          blinn\n"
            "          blinnbrdf\n"
            "    --edgeFixup <fixup>                DirectX9 and OpenGL without ARB_seamless_cube_map cannot sample cubemap across face edges. In those cases, use 'warp' edge fixup. Otherwise, choose 'none'. Cubemaps filtered with warp edge fixup also require some shader code to be executed at runtime. See 'cmft/include/cubemapfilter.h' for more details. [radiance filter param]\n"
            "          none\n"
            "          warp\n"
            "    --numCpuProcessingThreads <uint>   Should not be bigger than the number of physical CPU cores/threads. [radiance filter param]\n"
            "    --useOpenCL <bool>                 OpenCL processing can be used alongside processing on CPU. Therefore, OpenCL device should be GPU. [radiance filter param]\n"
            "    --clVendor <vendor>                This parameter should generally be 'anyGpuVendor'. If other vendor is to be choosen, type in part of the vendor name. Use 'cmft --printCLDevices' to list available devices and vendors. [radiance filter param]\n"
            "          intel\n"
            "          amd\n"
            "          ati\n"
            "          nvidia\n"
            "          anyGpuVendor\n"
            "          anyCpuVendor\n"
            "          [other]\n"
            "    --deviceType <type>                After selecting vendor, 'deviceType' is considered. If desired 'deviceType' is not present, value is ignored. [radiance filter param]\n"
            "          gpu\n"
            "          cpu\n"
            "          accelerator\n"
            "          default\n"
            "    --deviceIndex <uint>               If there are multiple devices of chosen vendor and type, <uint> is used for selection. There is no support for multiple OpenCL devices for now. [radiance filter param]\n"
            "    --generateMipChain <bool>          After processing, generate entire mip map chain.\n"
            "    --inputGammaNumerator <uint>       Gamma applied to cubemap before processing. Use this field to specify gamma numerator. Gamma equation is value^(numerator/denominator).\n"
            "    --inputGammaDenominator <uint>     Gamma applied to cubemap before processing. Use this field to specify gamma denominator. Gamma equation is value^(numerator/denominator).\n"
            "    --outputGammaNumerator <uint>      Gamma applied to cubemap after processing. Use this field to specify gamma numerator. Gamma equation is value^(numerator/denominator).\n"
            "    --outputGammaDenominator <uint>    Gamma applied to cubemap after processing. Use this field to specify gamma denominator. Gamma equation is value^(numerator/denominator).\n"
            "    --posXrotate90                     Rotate +x input cubemap face by 90 degrees.\n"
            "    --posXrotate180                    Rotate +x input cubemap face by 180 degrees.\n"
            "    --posXrotate270                    Rotate +x input cubemap face by 270 degrees.\n"
            "    --posXflipH                        Horizontal flip +x input cubemap face.\n"
            "    --posXflipV                        Vertical flip +x input cubemap face.\n"
            "    --negXrotate90                     Rotate -x input cubemap face by 90 degrees.\n"
            "    --negXrotate180                    Rotate -x input cubemap face by 180 degrees.\n"
            "    --negXrotate270                    Rotate -x input cubemap face by 270 degrees.\n"
            "    --negXflipH                        Horizontal flip -x input cubemap face.\n"
            "    --negXflipV                        Vertical flip -x input cubemap face.\n"
            "    --posYrotate90                     Rotate +y input cubemap face by 90 degrees.\n"
            "    --posYrotate180                    Rotate +y input cubemap face by 180 degrees.\n"
            "    --posYrotate270                    Rotate +y input cubemap face by 270 degrees.\n"
            "    --posYflipH                        Horizontal flip +y input cubemap face.\n"
            "    --posYflipV                        Vertical flip +y input cubemap face.\n"
            "    --negYrotate90                     Rotate -y input cubemap face by 90 degrees.\n"
            "    --negYrotate180                    Rotate -y input cubemap face by 180 degrees.\n"
            "    --negYrotate270                    Rotate -y input cubemap face by 270 degrees.\n"
            "    --negYflipH                        Horizontal flip -y input cubemap face.\n"
            "    --negYflipV                        Vertical flip -y input cubemap face.\n"
            "    --posZrotate90                     Rotate +z input cubemap face by 90 degrees.\n"
            "    --posZrotate180                    Rotate +z input cubemap face by 180 degrees.\n"
            "    --posZrotate270                    Rotate +z input cubemap face by 270 degrees.\n"
            "    --posZflipH                        Horizontal flip +z input cubemap face.\n"
            "    --posZflipV                        Vertical flip +z input cubemap face.\n"
            "    --negZrotate90                     Rotate -z input cubemap face by 90 degrees.\n"
            "    --negZrotate180                    Rotate -z input cubemap face by 180 degrees.\n"
            "    --negZrotate270                    Rotate -z input cubemap face by 270 degrees.\n"
            "    --negZflipH                        Horizontal flip -z input cubemap face.\n"
            "    --negZflipV                        Vertical flip -z input cubemap face.\n"
            "    --outputNum <N>                    Number of outputs to be considered. Should be equal or bigger than the number of outputs specified. Could be ommited. Default value is 16, maximum 16.\n"
            "    --output[0..N-1] <file name>       File name without extension.\n"
            "    --output[0..N-1]params <params>    Output parameters as following:\n"
            "          <params> = <fileFormat>,<textureFormat>,<outputType>\n"
            "          <fileFromat> = [dds,ktx,tga,hdr]\n"
            "          <dds_textureFormat> = [bgr8,bgra8,rgba16,rgba16f,rgba32f]\n"
            "          <ktx_textureFormat> = [rgb8,rgb16,rgb16f,rgb32f,rgba8,rgba16,rgba16f,rgba32f]\n"
            "          <tga_textureFormat> = [bgr8,bgra8]\n"
            "          <hdr_textureFormat> = [rgbe]\n"
            "          <dds_outputType> = [cubemap,latlong,hcross,vcross,hstrip,vstrip,facelist,octant]\n"
            "          <ktx_outputType> = [cubemap,latlong,hcross,vcross,hstrip,vstrip,facelist,octant]\n"
            "          <tga_outputType> = [latlong,hcross,vcross,hstrip,vstrip,facelist,octant]\n"
            "          <hdr_outputType> = [latlong,hcross,vcross,hstrip,vstrip,facelist,octant]\n"
            "    --silent                           Do not print any output.\n"
            "    --rgbm                             Encode image in RGBM.\n"

            "\n"
            "Command line parameters are case insenitive (except for file names and paths).\n"
            "For additional information, see https://github.com/dariomanesku/cmft\n"
          );
}

int cmftMain(int _argc, char const* const* _argv)
{
    cmft::CommandLine cmdLine(_argc, _argv);

    // Action for --help.
    if (1 == _argc || cmdLine.hasArg('h', "help"))
    {
        printHelp();
        return EXIT_SUCCESS;
    }

    // Action for --printCLDevices.
    if (cmdLine.hasArg("printCLDevices"))
    {
        if (cmft::clLoad())
        {
            clPrintDevices();
            cmft::clUnload();
            return EXIT_SUCCESS;
        }

        WARN("ERROR! OpenCL is not set up properly on the machine.");
        return EXIT_FAILURE;
    }

    #if CMFT_ALWAYS_FLUSH_OUTPUT
        setvbuf(stdout, NULL, _IONBF, 0);
        setvbuf(stderr, NULL, _IONBF, 0);
    #endif

    InputParameters inputParameters;
    inputParametersDefault(inputParameters);
    inputParametersFromCommandLine(inputParameters, cmdLine);

    if (0 == inputParameters.m_outputFilesNum)
    {
        WARN("There are no valid specified outputs! Execution will not terminate.");
        return EXIT_FAILURE;
    }

    if (inputParameters.m_silent)
    {
        setWarningPrintf(NULL);
        setInfoPrintf(NULL);
    }

    Image image;
    Image imageFaceList[6];

    bool imageLoaded = false;

    // Load image.
    if (0 != strcmp("", inputParameters.m_inputFilePath))
    {
       imageLoaded = imageLoad   (image, inputParameters.m_inputFilePath, TextureFormat::RGBA32F)
                  || imageLoadStb(image, inputParameters.m_inputFilePath, TextureFormat::RGBA32F)
                   ;
    }
    else
    {
        if (0 != strcmp("", inputParameters.m_inputPosXFace)
        &&  0 != strcmp("", inputParameters.m_inputNegXFace)
        &&  0 != strcmp("", inputParameters.m_inputPosYFace)
        &&  0 != strcmp("", inputParameters.m_inputNegYFace)
        &&  0 != strcmp("", inputParameters.m_inputPosZFace)
        &&  0 != strcmp("", inputParameters.m_inputNegZFace))
        {
            imageLoaded = imageLoad(imageFaceList[0], inputParameters.m_inputPosXFace, TextureFormat::RGBA32F)
                       && imageLoad(imageFaceList[1], inputParameters.m_inputNegXFace, TextureFormat::RGBA32F)
                       && imageLoad(imageFaceList[2], inputParameters.m_inputPosYFace, TextureFormat::RGBA32F)
                       && imageLoad(imageFaceList[3], inputParameters.m_inputNegYFace, TextureFormat::RGBA32F)
                       && imageLoad(imageFaceList[4], inputParameters.m_inputPosZFace, TextureFormat::RGBA32F)
                       && imageLoad(imageFaceList[5], inputParameters.m_inputNegZFace, TextureFormat::RGBA32F)
                       ;

            if (imageLoaded)
            {
                INFO("Assembling cubemap from image list.");
                imageCubemapFromFaceList(image, imageFaceList);
            }

            for (uint8_t ii = 0; ii < 6; ++ii)
            {
                imageUnload(imageFaceList[ii]);
            }
        }
    }

    if (!imageLoaded)
    {
        WARN("Invalid input!\n");
        return EXIT_FAILURE;
    }

    // Assemble cubemap.
    if (!imageIsCubemap(image))
    {
        if (imageIsCubeCross(image))
        {
            INFO("Converting cube cross to cubemap.");
            imageCubemapFromCross(image);
        }
        else if (imageIsLatLong(image))
        {
            INFO("Converting latlong image to cubemap.");
            imageCubemapFromLatLong(image);
        }
        else if (imageIsHStrip(image))
        {
            INFO("Converting hstrip image to cubemap.");
            imageCubemapFromStrip(image);
        }
        else if (imageIsVStrip(image))
        {
            INFO("Converting vstrip image to cubemap.");
            imageCubemapFromStrip(image);
        }
        else if (imageIsOctant(image))
        {
            INFO("Converting octant image to cubemap.");
            imageCubemapFromOctant(image);
        }
        else
        {
            INFO("Image is not cubemap(6 faces), cubecross(ratio 3:4 or 4:3), latlong(ratio 2:1), hstrip(ratio 6:1), vstrip(ration 1:6)");
        }
    }

    if (!imageIsCubemap(image))
    {
        INFO("Conversion failed. Exiting...");
        return EXIT_FAILURE;
    }

    // Resize if requested.
    if (0 != inputParameters.m_srcFaceSize && image.m_width != inputParameters.m_srcFaceSize)
    {
        INFO("Resizing source image from %ux%u to %ux%u."
            , image.m_width
            , image.m_height
            , inputParameters.m_srcFaceSize
            , inputParameters.m_srcFaceSize
            );
        imageResize(image, inputParameters.m_srcFaceSize, inputParameters.m_srcFaceSize);
    }

    // Transform cubemap if requested.
    imageTransform(image
                 , IMAGE_FACE_POSITIVEX | inputParameters.m_imageOpPosX
                 , IMAGE_FACE_NEGATIVEX | inputParameters.m_imageOpNegX
                 , IMAGE_FACE_POSITIVEY | inputParameters.m_imageOpPosY
                 , IMAGE_FACE_NEGATIVEY | inputParameters.m_imageOpNegY
                 , IMAGE_FACE_POSITIVEZ | inputParameters.m_imageOpPosZ
                 , IMAGE_FACE_NEGATIVEZ | inputParameters.m_imageOpNegZ
                 );

    // Apply gamma on input image.
    imageApplyGamma(image, inputParameters.m_inputGammaPowNumerator / inputParameters.m_inputGammaPowDenominator);

    // Filter cubemap.
    if (FilterType::Radiance == inputParameters.m_filterType)
    {
        ClContext* clContext = NULL;

        int32_t clLoaded = 0;
        if (inputParameters.m_useOpenCL)
        {
            // Dynamically load opencl lib.
            clLoaded = cmft::clLoad();
            if (clLoaded)
            {
                clContext = clInit(inputParameters.m_clVendor
                                 , inputParameters.m_deviceType
                                 , inputParameters.m_deviceIndex
                                 );
            }
        }

        // Start filter.
        imageRadianceFilter(image
                          , inputParameters.m_dstFaceSize
                          , (LightingModel::Enum)inputParameters.m_lightingModel
                          , (bool)inputParameters.m_excludeBase
                          , (uint8_t)inputParameters.m_mipCount
                          , (uint8_t)inputParameters.m_glossScale
                          , (uint8_t)inputParameters.m_glossBias
                          , (EdgeFixup::Enum)inputParameters.m_edgeFixup
                          , (int8_t)inputParameters.m_numCpuProcessingThreads
                          , clContext
                          );

        clDestroy(clContext);

        // Unload opencl lib.
        if (clLoaded)
        {
            cmft::clUnload();
        }
    }
    else if (FilterType::Irradiance == inputParameters.m_filterType)
    {
        imageIrradianceFilterSh(image, inputParameters.m_dstFaceSize);
    }
    else if (FilterType::ShCoeffs == inputParameters.m_filterType)
    {
        double shCoeffs[SH_COEFF_NUM][3];
        imageShCoeffs(shCoeffs, image);

        for (uint32_t ii = 0; ii < inputParameters.m_outputFilesNum; ++ii)
        {
            const char* fileName = inputParameters.m_outputFiles[ii].m_fileName;
            INFO("Saving spherical harmonics coefficients to %s.c", fileName);
            outputShCoeffs(fileName, shCoeffs);
        }

        INFO("Done.");
        return EXIT_SUCCESS;
    }
    else if (FilterType::None == inputParameters.m_filterType)
    {
        if (0 != inputParameters.m_dstFaceSize && image.m_width != inputParameters.m_dstFaceSize)
        {
            INFO("Resizing destination image from %ux%u to %ux%u."
                , image.m_width
                , image.m_height
                , inputParameters.m_dstFaceSize
                , inputParameters.m_dstFaceSize
                );
            imageResize(image, inputParameters.m_dstFaceSize, inputParameters.m_dstFaceSize);
        }
    }

    // Generate mip map chain if requested.
    if (inputParameters.m_generateMipMapChain)
    {
        imageGenerateMipMapChain(image);
    }

    // Apply gamma on output image.
    imageApplyGamma(image, inputParameters.m_outputGammaPowNumerator / inputParameters.m_outputGammaPowDenominator);

    // Encode RGBM (using --rgbm arg)
    if (inputParameters.m_encodeRGBM)
    {
        INFO("Encoding RGBM");
        imageEncodeRGBM(image);
    }

    // Save output images.
    for (uint32_t outputIdx = 0; outputIdx < inputParameters.m_outputFilesNum; ++outputIdx)
    {
        const OutputFile& output = inputParameters.m_outputFiles[outputIdx];

        OutputType::Enum    ot = (   OutputType::Enum)output.m_outputType;
        ImageFileType::Enum ft = (ImageFileType::Enum)output.m_fileType;
        TextureFormat::Enum tf = (TextureFormat::Enum)output.m_textureFormat;

        // Encode RGBM (using texture format)
        if( tf == TextureFormat::RGBM )
        {
            INFO("Encoding RGBM");
            imageEncodeRGBM(image);
            tf = TextureFormat::BGRA8;	// Change file format to BGRA8 for saving
        }

        imageSave(image, output.m_fileName, ft, ot, tf, true);
    }

    // Cleanup.
    imageUnload(image);

    INFO("Done.");
    return EXIT_SUCCESS;
}

#endif //CMFT_CMFT_CLI_H_HEADER_GUARD

/* vim: set sw=4 ts=4 expandtab: */<|MERGE_RESOLUTION|>--- conflicted
+++ resolved
@@ -6,12 +6,6 @@
 #ifndef CMFT_CMFT_CLI_H_HEADER_GUARD
 #define CMFT_CMFT_CLI_H_HEADER_GUARD
 
-<<<<<<< HEAD
-=======
-#include <base/config.h>        // INFO, WARN
-#include <base/macros.h>        // CMFT_UNUSED
-
->>>>>>> ef707a45
 #include <stdio.h>
 #include <stdint.h>
 

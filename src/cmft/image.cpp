/*
 * Copyright 2014-2016 Dario Manesku. All rights reserved.
 * License: http://www.opensource.org/licenses/BSD-2-Clause
 */

#include <cmft/image.h>
#include <cmft/allocator.h>

<<<<<<< HEAD
#include "common/config.h"
#include "common/utils.h"
#include "common/halffloat.h"
#include "common/stb_image.h"
=======
#include "base/config.h"
#include "base/macros.h"
#include "base/stb_image.h"
#include "cubemaputils.h"

#include <bx/uint32_t.h>
#include <bx/endian.h>
#include <bx/string.h> //streol, strnl, strlcat
#include <bx/readerwriter.h>
>>>>>>> ef707a45

#include "cubemaputils.h"

#include <string.h>

namespace cmft
{
    // Input/output.
    //-----

    struct IoError
    {
        enum Enum
        {
            None,
            Open,
            Read,
            Write,
            Eof,
        };
    };

    struct IoType
    {
        enum Enum
        {
            FilePath,
            Memory,
        };
    };

    struct Io
    {
        uint8_t m_error;
        uint8_t m_type;
        union
        {
            struct
            {
                const char* m_path;
                FILE* m_file;
            };

            struct
            {
                void* m_mem;
                size_t m_size;
                size_t m_offset;
            };
        };
    };

    struct Whence
    {
        enum Enum
        {
            Begin,
            Current,
            End,
        };
    };

    typedef int64_t (*IoSeekFn)(Io* _io, int64_t _offset, Whence::Enum _whence);
    typedef size_t  (*IoReadFn)(Io* _io, void* _data, size_t _size);

    void     ioInit(Io* _io, const char* _path);
    void     ioInit(Io* _io, FILE* _file);
    void     ioInit(Io* _io, void* _mem, size_t _size);
    bool     ioFileOpen(Io* _io, const char* _mode = "rb");
    bool     ioFileOpened(const Io* _io);
    void     ioFileClose(Io* _io);
    uint8_t  ioGetError(Io* _io);
    void     ioClearError(Io* _io);
    IoSeekFn ioSeekFnFor(const Io* _io);
    IoReadFn ioReadFnFor(const Io* _io);

    struct IoScopeFileClose
    {
        IoScopeFileClose(Io* _io, bool _condition = true)
        {
            m_io = _io;
            m_condition = _condition;
        }

        ~IoScopeFileClose()
        {
            if (m_condition)
            {
                ioFileClose(m_io);
            }
        }
    private:
        Io* m_io;
        bool m_condition;
    };

    void ioInit(Io* _io, const char* _path)
    {
        _io->m_error = IoError::None;
        _io->m_type  = IoType::FilePath;
        _io->m_path  = _path;
        _io->m_file  = NULL;
    }

    void ioInit(Io* _io, FILE* _file)
    {
        _io->m_error = IoError::None;
        _io->m_type  = IoType::FilePath;
        _io->m_path  = NULL;
        _io->m_file  = _file;
    }

    void ioInit(Io* _io, void* _mem, size_t _size)
    {
        _io->m_error = IoError::None;
        _io->m_type  = IoType::Memory;
        _io->m_mem   = _mem;
        _io->m_size  = _size;
    }

    bool ioFileOpen(Io* _io, const char* _mode)
    {
        if (IoType::FilePath == _io->m_type
        &&  NULL == _io->m_file)
        {
            FILE* file = fopen(_io->m_path, _mode);
            if (NULL != file)
            {
                _io->m_error = 0;
                _io->m_file  = file;

                return true;
            }
            else
            {
                _io->m_error = IoError::Open; // Error opening file.

                return false;
            }
        }

        return false;
    }

    bool ioFileOpened(const Io* _io)
    {
        return (NULL != _io->m_file);
    }

    void ioFileClose(Io* _io)
    {
        if (NULL != _io->m_file)
        {
            int result = fclose(_io->m_file);
            if (0 == result)
            {
                _io->m_file = NULL;
            }
            else
            {
                _io->m_error = IoError::Eof; // Error closing file.
            }
        }
    }

    uint8_t ioGetError(Io* _io)
    {
        return _io->m_error;
    }

    void ioClearError(Io* _io)
    {
        _io->m_error = 0;
    }

    #if CMFT_COMPILER_MSVC
    #   define fseeko64 _fseeki64
    #   define ftello64 _ftelli64
    #elif CMFT_PLATFORM_APPLE
    #   define fseeko64 fseeko
    #   define ftello64 ftello
    #endif // CMFT_

    int64_t ioSeekFile(Io* _io, int64_t _offset = 0, Whence::Enum _whence = Whence::Current)
    {
        fseeko64(_io->m_file, _offset, _whence);
        return ftello64(_io->m_file);
    }

    int64_t ioSeekMem(Io* _io, int64_t _offset = 0, Whence::Enum _whence = Whence::Current)
    {
        int64_t offset;
        if (Whence::Begin == _whence)
        {
            offset = _offset;
        }
        else if (Whence::Current == _whence)
        {
            offset = int64_t(_io->m_offset) + _offset;
        }
        else /*.if (Whence::End == _whence).*/
        {
            offset = int64_t(_io->m_size) - _offset;
        }
        offset = CMFT_CLAMP(offset, 0, int64_t(_io->m_size));

        _io->m_offset = offset;

        return offset;
    }

    IoSeekFn ioSeekFnFor(const Io* _io)
    {
        if (IoType::Memory == _io->m_type)
        {
            return ioSeekMem;
        }
        else
        {
            return ioSeekFile;
        }
    }

    size_t ioReadFile(Io* _src, void* _data, size_t _size)
    {
        const size_t size = fread(_data, 1, _size, _src->m_file);
        if (size != _size)
        {
            if (0 != feof(_src->m_file))
            {
                _src->m_error = IoError::Eof;
            }
            else if (0 != ferror(_src->m_file))
            {
                _src->m_error = IoError::Read;
            }
        }

        return size;
    }

    size_t ioReadMem(Io* _io, void* _data, size_t _size)
    {
        const size_t remainder  = _io->m_size - _io->m_offset;
        const size_t sizeToRead = _size < remainder ? _size : remainder;
        if (_size != sizeToRead)
        {
            _io->m_error = IoError::Read; // Size truncated.
        }
        _io->m_offset += sizeToRead;

        memcpy(_data, _io->m_mem, sizeToRead);

        return sizeToRead;
    }

    IoReadFn ioReadFnFor(const Io* _io)
    {
        if (IoType::Memory == _io->m_type)
        {
            return ioReadMem;
        }
        else
        {
            return ioReadFile;
        }
    }

    // Texture format string.
    //-----

    static const char* s_textureFormatStr[TextureFormat::Count] =
    {
        "BGR8",    //BGR8
        "RGB8",    //RGB8
        "RGB16",   //RGB16
        "RGB16F",  //RGB16F
        "RGB32F",  //RGB32F
        "RGBE",    //RGBE
        "BGRA8",   //BGRA8
        "RGBA8",   //RGBA8
        "RGBA16",  //RGBA16
        "RGBA16F", //RGBA16F
        "RGBA32F", //RGBA32F
        "RGBM",    //RGBM
    };

    const char* getTextureFormatStr(TextureFormat::Enum _format)
    {
        DEBUG_CHECK(_format < TextureFormat::Count, "Reading array out of bounds!");
        return s_textureFormatStr[uint8_t(_format)];
    }

    // Image file type extension.
    //-----

    static const char* s_imageFileTypeExtension[ImageFileType::Count] =
    {
        ".dds", //DDS
        ".ktx", //KTX
        ".tga", //TGA
        ".hdr", //HDR
    };

    const char* getFilenameExtensionStr(ImageFileType::Enum _ft)
    {
        DEBUG_CHECK(_ft < ImageFileType::Count, "Reading array out of bounds!");
        return s_imageFileTypeExtension[uint8_t(_ft)];
    }

    // Image file type name.
    //-----

    static const char* s_imageFileTypeName[ImageFileType::Count] =
    {
        "DDS", //DDS
        "KTX", //KTX
        "TGA", //TGA
        "HDR", //HDR
    };

    const char* getFileTypeStr(ImageFileType::Enum _ft)
    {
        DEBUG_CHECK(_ft < ImageFileType::Count, "Reading array out of bounds!");
        return s_imageFileTypeName[uint8_t(_ft)];
    }

    // Image output type name.
    //-----

    static const char* s_outputTypeStr[OutputType::Count] =
    {
        "LatLong",
        "Cubemap",
        "HCross",
        "VCross",
        "HStrip",
        "VStrip",
        "FaceList",
        "Octant",
    };

    const char* getOutputTypeStr(OutputType::Enum _outputType)
    {
        DEBUG_CHECK(_outputType < OutputType::Count, "Reading array out of bounds!");
        return s_outputTypeStr[uint8_t(_outputType)];
    }

    // Cubemap faceId names.
    //-----

    static const char* s_cubemapFaceIdStr[6] =
    {
        "posx",
        "negx",
        "posy",
        "negy",
        "posz",
        "negz",
    };

    const char* getCubemapFaceIdStr(uint8_t _face)
    {
        DEBUG_CHECK(_face < 6, "Reading array out of bounds!");
        return s_cubemapFaceIdStr[_face];
    }


    // Valid output types.
    //-----

    static const OutputType::Enum s_ddsValidOutputTypes[] =
    {
        OutputType::LatLong,
        OutputType::Cubemap,
        OutputType::HCross,
        OutputType::VCross,
        OutputType::HStrip,
        OutputType::VStrip,
        OutputType::FaceList,
        OutputType::Octant,
        OutputType::Null,
    };

    static const OutputType::Enum s_ktxValidOutputTypes[] =
    {
        OutputType::LatLong,
        OutputType::Cubemap,
        OutputType::HCross,
        OutputType::VCross,
        OutputType::HStrip,
        OutputType::VStrip,
        OutputType::FaceList,
        OutputType::Octant,
        OutputType::Null,
    };

    static const OutputType::Enum s_tgaValidOutputTypes[] =
    {
        OutputType::LatLong,
        OutputType::HCross,
        OutputType::VCross,
        OutputType::HStrip,
        OutputType::VStrip,
        OutputType::FaceList,
        OutputType::Octant,
        OutputType::Null,
    };

    static const OutputType::Enum s_hdrValidOutputTypes[] =
    {
        OutputType::LatLong,
        OutputType::HCross,
        OutputType::VCross,
        OutputType::HStrip,
        OutputType::VStrip,
        OutputType::FaceList,
        OutputType::Octant,
        OutputType::Null,
    };

    const OutputType::Enum* getValidOutputTypes(ImageFileType::Enum _fileType)
    {
        if (ImageFileType::DDS == _fileType)
        {
            return s_ddsValidOutputTypes;
        }
        else if (ImageFileType::KTX == _fileType)
        {
            return s_ktxValidOutputTypes;
        }
        else if (ImageFileType::TGA == _fileType)
        {
            return s_tgaValidOutputTypes;
        }
        else if (ImageFileType::HDR == _fileType)
        {
            return s_hdrValidOutputTypes;
        }
        else
        {
            return NULL;
        }
    }

    void getValidOutputTypesStr(char* _str, ImageFileType::Enum _fileType)
    {
        const OutputType::Enum* validOutputTypes = getValidOutputTypes(_fileType);
        if (NULL == validOutputTypes)
        {
            _str[0] = '\0';
            return;
        }

        uint8_t ii = 0;
        OutputType::Enum curr;
        if (OutputType::Null != (curr = validOutputTypes[ii++]))
        {
            strcpy(_str, getOutputTypeStr(curr));
        }
        while (OutputType::Null != (curr = validOutputTypes[ii++]))
        {
            strcat(_str, " ");
            strcat(_str, getOutputTypeStr(curr));
        }
    }

    static bool contains(OutputType::Enum _format, const OutputType::Enum* _formatList)
    {
        OutputType::Enum curr;
        uint8_t ii = 0;
        while (OutputType::Null != (curr = _formatList[ii++]))
        {
            if (curr == _format)
            {
                return true;
            }
        }

        return false;
    };

    bool checkValidOutputType(ImageFileType::Enum _fileType, OutputType::Enum _outputType)
    {
        if (ImageFileType::DDS == _fileType)
        {
            return contains(_outputType, s_ddsValidOutputTypes);
        }
        else if (ImageFileType::KTX == _fileType)
        {
            return contains(_outputType, s_ktxValidOutputTypes);
        }
        else if (ImageFileType::TGA == _fileType)
        {
            return contains(_outputType, s_tgaValidOutputTypes);
        }
        else if (ImageFileType::HDR == _fileType)
        {
            return contains(_outputType, s_hdrValidOutputTypes);
        }

        return false;
    }

    // Valid texture formats.
    //-----

    static const TextureFormat::Enum s_ddsValidFormats[] =
    {
        TextureFormat::BGR8,
        TextureFormat::BGRA8,
        TextureFormat::RGBA16,
        TextureFormat::RGBA16F,
        TextureFormat::RGBA32F,
        TextureFormat::RGBM,
        TextureFormat::Null,
    };

    static const TextureFormat::Enum s_ktxValidFormats[] =
    {
        TextureFormat::RGB8,
        TextureFormat::RGB16,
        TextureFormat::RGB16F,
        TextureFormat::RGB32F,
        TextureFormat::RGBA8,
        TextureFormat::RGBA16,
        TextureFormat::RGBA16F,
        TextureFormat::RGBA32F,
        TextureFormat::Null,
    };

    static const TextureFormat::Enum s_tgaValidFormats[] =
    {
        TextureFormat::BGR8,
        TextureFormat::BGRA8,
        TextureFormat::RGBM,
        TextureFormat::Null,
    };

    static const TextureFormat::Enum s_hdrValidFormats[] =
    {
        TextureFormat::RGBE,
        TextureFormat::Null,
    };

    const TextureFormat::Enum* getValidTextureFormats(ImageFileType::Enum _fileType)
    {
        if (ImageFileType::DDS == _fileType)
        {
            return s_ddsValidFormats;
        }
        else if (ImageFileType::KTX == _fileType)
        {
            return s_ktxValidFormats;
        }
        else if (ImageFileType::TGA == _fileType)
        {
            return s_tgaValidFormats;
        }
        else if (ImageFileType::HDR == _fileType)
        {
            return s_hdrValidFormats;
        }
        else
        {
            return NULL;
        }
    }

    void getValidTextureFormatsStr(char* _str, ImageFileType::Enum _fileType)
    {
        const TextureFormat::Enum* validFormatsList = getValidTextureFormats(_fileType);
        if (NULL == validFormatsList)
        {
            _str[0] = '\0';
            return;
        }

        uint8_t ii = 0;
        TextureFormat::Enum curr;
        if (TextureFormat::Null != (curr = validFormatsList[ii++]))
        {
            strcpy(_str, getTextureFormatStr(curr));
        }
        while (TextureFormat::Null != (curr = validFormatsList[ii++]))
        {
            strcat(_str, " ");
            strcat(_str, getTextureFormatStr(curr));
        }
    }

    static bool contains(TextureFormat::Enum _format, const TextureFormat::Enum* _formatList)
    {
        TextureFormat::Enum curr;
        uint8_t ii = 0;
        while (TextureFormat::Null != (curr = _formatList[ii++]))
        {
            if (curr == _format)
            {
                return true;
            }
        }

        return false;
    };

    bool checkValidTextureFormat(ImageFileType::Enum _fileType, TextureFormat::Enum _textureFormat)
    {
        if (ImageFileType::DDS == _fileType)
        {
            return contains(_textureFormat, s_ddsValidFormats);
        }
        else if (ImageFileType::KTX == _fileType)
        {
            return contains(_textureFormat, s_ktxValidFormats);
        }
        else if (ImageFileType::TGA == _fileType)
        {
            return contains(_textureFormat, s_tgaValidFormats);
        }
        else if (ImageFileType::HDR == _fileType)
        {
            return contains(_textureFormat, s_hdrValidFormats);
        }

        return false;
    }

    // Image data info.
    //-----

    struct PixelDataType
    {
        enum Enum
        {
            UINT8,
            UINT16,
            UINT32,
            HALF_FLOAT,
            FLOAT,

            Count,
        };
    };

    static const ImageDataInfo s_imageDataInfo[TextureFormat::Count] =
    {
        {  3, 3, 0, PixelDataType::UINT8       }, //BGR8
        {  3, 3, 0, PixelDataType::UINT8       }, //RGB8
        {  6, 3, 0, PixelDataType::UINT16      }, //RGB16
        {  6, 3, 0, PixelDataType::HALF_FLOAT  }, //RGB16F
        { 12, 3, 0, PixelDataType::FLOAT       }, //RGB32F
        {  4, 4, 0, PixelDataType::UINT8       }, //RGBE
        {  4, 4, 1, PixelDataType::UINT8       }, //BGRA8
        {  4, 4, 1, PixelDataType::UINT8       }, //RGBA8
        {  8, 4, 1, PixelDataType::UINT16      }, //RGBA16
        {  8, 4, 1, PixelDataType::HALF_FLOAT  }, //RGBA16F
        { 16, 4, 1, PixelDataType::FLOAT       }, //RGBA32F
    };

    const ImageDataInfo& getImageDataInfo(TextureFormat::Enum _format)
    {
        DEBUG_CHECK(_format < TextureFormat::Count, "Reading array out of bounds!");
        return s_imageDataInfo[_format];
    }

    uint8_t getNaturalAlignment(TextureFormat::Enum _format)
    {
        const uint8_t bytesPerPixel = getImageDataInfo(_format).m_bytesPerPixel;
        const uint8_t numChannels   = getImageDataInfo(_format).m_numChanels;

        return bytesPerPixel/numChannels;
    }

    // HDR format.
    //-----

    #define HDR_VALID_PROGRAMTYPE 0x01
    #define HDR_VALID_GAMMA       0x02
    #define HDR_VALID_EXPOSURE    0x04
    #define HDR_MAGIC             CMFT_MAKEFOURCC('#','?','R','A')
    #define HDR_MAGIC_FULL        "#?RADIANCE"
    #define HDR_MAGIC_LEN         10

    struct HdrHeader
    {
        int m_valid;
        float m_gamma;
        float m_exposure;
    };

    // TGA format.
    //-----

    #define TGA_HEADER_SIZE 18
    #define TGA_ID          { 'T', 'R', 'U', 'E', 'V', 'I', 'S', 'I', 'O', 'N', '-', 'X', 'F', 'I', 'L', 'E', '.', '\0' }
    #define TGA_ID_LEN      18
    #define TGA_FOOTER_SIZE 26

    #define TGA_IT_NOIMAGE     0x0
    #define TGA_IT_COLORMAPPED 0x1
    #define TGA_IT_RGB         0x2
    #define TGA_IT_BW          0x3
    #define TGA_IT_RLE         0x8

    #define TGA_DESC_HORIZONTAL 0x10
    #define TGA_DESC_VERTICAL   0x20

    struct TgaHeader
    {
        uint8_t m_idLength;
        uint8_t m_colorMapType;
        uint8_t m_imageType;
        int16_t m_colorMapOrigin;
        int16_t m_colorMapLength;
        uint8_t m_colorMapDepth;
        int16_t m_xOrigin;
        int16_t m_yOrigin;
        uint16_t m_width;
        uint16_t m_height;
        uint8_t m_bitsPerPixel;
        uint8_t m_imageDescriptor;
    };

    struct TgaFooter
    {
        uint32_t m_extensionOffset;
        uint32_t m_developerOffset;
        uint8_t m_signature[18];
    };

    // DDS format.
    //-----

    #define DDS_MAGIC             CMFT_MAKEFOURCC('D', 'D', 'S', ' ')
    #define DDS_HEADER_SIZE       124
    #define DDS_IMAGE_DATA_OFFSET (DDS_HEADER_SIZE + 4)
    #define DDS_PIXELFORMAT_SIZE  32
    #define DDS_DX10_HEADER_SIZE  20

    #define DDS_DXT1 CMFT_MAKEFOURCC('D', 'X', 'T', '1')
    #define DDS_DXT2 CMFT_MAKEFOURCC('D', 'X', 'T', '2')
    #define DDS_DXT3 CMFT_MAKEFOURCC('D', 'X', 'T', '3')
    #define DDS_DXT4 CMFT_MAKEFOURCC('D', 'X', 'T', '4')
    #define DDS_DXT5 CMFT_MAKEFOURCC('D', 'X', 'T', '5')
    #define DDS_ATI1 CMFT_MAKEFOURCC('A', 'T', 'I', '1')
    #define DDS_BC4U CMFT_MAKEFOURCC('B', 'C', '4', 'U')
    #define DDS_ATI2 CMFT_MAKEFOURCC('A', 'T', 'I', '2')
    #define DDS_BC5U CMFT_MAKEFOURCC('B', 'C', '5', 'U')

    #define DDS_DX10 CMFT_MAKEFOURCC('D', 'X', '1', '0')

    #define D3DFMT_R8G8B8        20
    #define D3DFMT_A8R8G8B8      21
    #define D3DFMT_X8R8G8B8      22
    #define D3DFMT_A8B8G8R8      32
    #define D3DFMT_X8B8G8R8      33
    #define D3DFMT_A16B16G16R16  36
    #define D3DFMT_A16B16G16R16F 113
    #define D3DFMT_A32B32G32R32F 116

    #define DDSD_CAPS                   0x00000001
    #define DDSD_HEIGHT                 0x00000002
    #define DDSD_WIDTH                  0x00000004
    #define DDSD_PITCH                  0x00000008
    #define DDSD_PIXELFORMAT            0x00001000
    #define DDSD_MIPMAPCOUNT            0x00020000
    #define DDSD_LINEARSIZE             0x00080000
    #define DDSD_DEPTH                  0x00800000

    #define DDPF_ALPHAPIXELS            0x00000001
    #define DDPF_ALPHA                  0x00000002
    #define DDPF_FOURCC                 0x00000004
    #define DDPF_INDEXED                0x00000020
    #define DDPF_RGB                    0x00000040
    #define DDPF_YUV                    0x00000200
    #define DDPF_LUMINANCE              0x00020000
    #define DDPF_RGBA                   (DDPF_RGB|DDPF_ALPHAPIXELS)
    #define DDPF_LUMINANCEA             (DDPF_LUMINANCE|DDPF_ALPHAPIXELS)
    #define DDS_PF_BC_24                0x00100000
    #define DDS_PF_BC_32                0x00200000
    #define DDS_PF_BC_48                0x00400000

    #define DDSCAPS_COMPLEX             0x00000008
    #define DDSCAPS_TEXTURE             0x00001000
    #define DDSCAPS_MIPMAP              0x00400000

    #define DDSCAPS2_CUBEMAP            0x00000200
    #define DDSCAPS2_CUBEMAP_POSITIVEX  0x00000400
    #define DDSCAPS2_CUBEMAP_NEGATIVEX  0x00000800
    #define DDSCAPS2_CUBEMAP_POSITIVEY  0x00001000
    #define DDSCAPS2_CUBEMAP_NEGATIVEY  0x00002000
    #define DDSCAPS2_CUBEMAP_POSITIVEZ  0x00004000
    #define DDSCAPS2_CUBEMAP_NEGATIVEZ  0x00008000

    #define DDS_CUBEMAP_ALLFACES ( DDSCAPS2_CUBEMAP_POSITIVEX|DDSCAPS2_CUBEMAP_NEGATIVEX \
                                 | DDSCAPS2_CUBEMAP_POSITIVEY|DDSCAPS2_CUBEMAP_NEGATIVEY \
                                 | DDSCAPS2_CUBEMAP_POSITIVEZ|DDSCAPS2_CUBEMAP_NEGATIVEZ )

    #define DDSCAPS2_VOLUME             0x00200000

    #define DXGI_FORMAT_UNKNOWN             0
    #define DXGI_FORMAT_R32G32B32A32_FLOAT  2
    #define DXGI_FORMAT_R16G16B16A16_FLOAT  10
    #define DXGI_FORMAT_R16G16B16A16_UINT   12
    #define DXGI_FORMAT_R8G8B8A8_UNORM      28
    #define DXGI_FORMAT_R8G8B8A8_UINT       30
    #define DXGI_FORMAT_B8G8R8A8_UNORM      87
    #define DXGI_FORMAT_B8G8R8X8_UNORM      88
    #define DXGI_FORMAT_B8G8R8A8_TYPELESS   90

    #define DDS_DIMENSION_TEXTURE1D 2
    #define DDS_DIMENSION_TEXTURE2D 3
    #define DDS_DIMENSION_TEXTURE3D 4

    #define DDS_ALPHA_MODE_UNKNOWN        0x0
    #define DDS_ALPHA_MODE_STRAIGHT       0x1
    #define DDS_ALPHA_MODE_PREMULTIPLIED  0x2
    #define DDS_ALPHA_MODE_OPAQUE         0x3
    #define DDS_ALPHA_MODE_CUSTOM         0x4

    #define D3D10_RESOURCE_MISC_GENERATE_MIPS      0x1L
    #define D3D10_RESOURCE_MISC_SHARED             0x2L
    #define D3D10_RESOURCE_MISC_TEXTURECUBE        0x4L
    #define D3D10_RESOURCE_MISC_SHARED_KEYEDMUTEX  0x10L
    #define D3D10_RESOURCE_MISC_GDI_COMPATIBLE     0x20L

    struct DdsPixelFormat
    {
        uint32_t m_size;
        uint32_t m_flags;
        uint32_t m_fourcc;
        uint32_t m_rgbBitCount;
        uint32_t m_rBitMask;
        uint32_t m_gBitMask;
        uint32_t m_bBitMask;
        uint32_t m_aBitMask;
    };

    struct DdsHeader
    {
        uint32_t m_size;
        uint32_t m_flags;
        uint32_t m_height;
        uint32_t m_width;
        uint32_t m_pitchOrLinearSize;
        uint32_t m_depth;
        uint32_t m_mipMapCount;
        uint32_t m_reserved1[11];
        DdsPixelFormat m_pixelFormat;
        uint32_t m_caps;
        uint32_t m_caps2;
        uint32_t m_caps3;
        uint32_t m_caps4;
        uint32_t m_reserved2;
    };

    struct DdsHeaderDxt10
    {
        uint32_t m_dxgiFormat;
        uint32_t m_resourceDimension;
        uint32_t m_miscFlags;
        uint32_t m_arraySize;
        uint32_t m_miscFlags2;
    };

    static const DdsPixelFormat s_ddsPixelFormat[] =
    {
        { sizeof(DdsPixelFormat), DDPF_RGB,    D3DFMT_R8G8B8,    24, 0x00ff0000, 0x0000ff00, 0x000000ff, 0x00000000 }, //BGR8
        { sizeof(DdsPixelFormat), DDPF_RGBA,   D3DFMT_A8B8G8R8,  32, 0x00ff0000, 0x0000ff00, 0x000000ff, 0xff000000 }, //BGRA8
        { sizeof(DdsPixelFormat), DDPF_FOURCC, DDS_DX10,         64, 0x00ff0000, 0x0000ff00, 0x000000ff, 0xff000000 }, //RGBA16
        { sizeof(DdsPixelFormat), DDPF_FOURCC, DDS_DX10,         64, 0x00ff0000, 0x0000ff00, 0x000000ff, 0xff000000 }, //RGBA16F
        { sizeof(DdsPixelFormat), DDPF_FOURCC, DDS_DX10,        128, 0x00ff0000, 0x0000ff00, 0x000000ff, 0xff000000 }, //RGBA32F
    };

    static inline const DdsPixelFormat& getDdsPixelFormat(TextureFormat::Enum _format)
    {
        DEBUG_CHECK(checkValidTextureFormat(ImageFileType::DDS, _format), "Not a valid DDS texture format!");
        if      (TextureFormat::BGR8    == _format) { return s_ddsPixelFormat[0];  }
        else if (TextureFormat::BGRA8   == _format) { return s_ddsPixelFormat[1];  }
        else if (TextureFormat::RGBA16  == _format) { return s_ddsPixelFormat[2];  }
        else if (TextureFormat::RGBA16F == _format) { return s_ddsPixelFormat[3];  }
        else/*(TextureFormat::RGBA32F == _format)*/ { return s_ddsPixelFormat[4];  }
    }

    static inline uint8_t getDdsDxgiFormat(TextureFormat::Enum _format)
    {
        if      (TextureFormat::RGBA16  == _format) { return DXGI_FORMAT_R16G16B16A16_UINT;  }
        else if (TextureFormat::RGBA16F == _format) { return DXGI_FORMAT_R16G16B16A16_FLOAT; }
        else if (TextureFormat::RGBA32F == _format) { return DXGI_FORMAT_R32G32B32A32_FLOAT; }
        else { return DXGI_FORMAT_UNKNOWN; }
    }

    static const struct TranslateDdsPfBitCount
    {
        uint32_t m_bitCount;
        uint32_t m_flag;
    } s_translateDdsPfBitCount[] =
    {
        { 24,  DDS_PF_BC_24 },
        { 32,  DDS_PF_BC_32 },
        { 48,  DDS_PF_BC_48 },
    };

    static const struct TranslateDdsFormat
    {
        uint32_t m_format;
        TextureFormat::Enum m_textureFormat;

    } s_translateDdsFormat[] =
    {
        { D3DFMT_R8G8B8,          TextureFormat::BGR8    },
        { D3DFMT_A8R8G8B8,        TextureFormat::BGRA8   },
        { D3DFMT_A16B16G16R16,    TextureFormat::RGBA16  },
        { D3DFMT_A16B16G16R16F,   TextureFormat::RGBA16F },
        { D3DFMT_A32B32G32R32F,   TextureFormat::RGBA32F },
        { DDS_PF_BC_24|DDPF_RGB,  TextureFormat::BGR8    },
        { DDS_PF_BC_32|DDPF_RGBA, TextureFormat::BGRA8   },
        { DDS_PF_BC_48|DDPF_RGB,  TextureFormat::RGB16   },
    };

    static const struct TranslateDdsDxgiFormat
    {
        uint8_t m_dxgiFormat;
        TextureFormat::Enum m_textureFormat;

    } s_translateDdsDxgiFormat[] =
    {
        { DXGI_FORMAT_R16G16B16A16_UINT,  TextureFormat::RGBA16  },
        { DXGI_FORMAT_R16G16B16A16_FLOAT, TextureFormat::RGBA16F },
        { DXGI_FORMAT_R32G32B32A32_FLOAT, TextureFormat::RGBA32F },
    };

    // KTX format.
    //-----

    #define KTX_MAGIC             { 0xAB, 0x4B, 0x54, 0x58, 0x20, 0x31, 0x31, 0xBB, 0x0D, 0x0A, 0x1A, 0x0A }
    #define KTX_MAGIC_SHORT       0x58544BAB
    #define KTX_MAGIC_LEN         12
    #define KTX_ENDIAN_REF        0x04030201
    #define KTX_ENDIAN_REF_REV    0x01020304
    #define KTX_HEADER_SIZE       52
    #define KTX_UNPACK_ALIGNMENT  4

    // GL data type.
    #define GL_BYTE             0x1400
    #define GL_UNSIGNED_BYTE    0x1401
    #define GL_SHORT            0x1402
    #define GL_UNSIGNED_SHORT   0x1403
    #define GL_INT              0x1404
    #define GL_UNSIGNED_INT     0x1405
    #define GL_FLOAT            0x1406
    #define GL_HALF_FLOAT       0x140B
    #define GL_FIXED            0x140C

    // GL pixel format.
    #define GL_RGB              0x1907
    #define GL_RGBA             0x1908

    #define GL_RGBA32F          0x8814
    #define GL_RGB32F           0x8815
    #define GL_RGBA16F          0x881A
    #define GL_RGB16F           0x881B
    #define GL_RGBA32UI         0x8D70
    #define GL_RGB32UI          0x8D71
    #define GL_RGBA16UI         0x8D76
    #define GL_RGB16UI          0x8D77
    #define GL_RGBA8UI          0x8D7C
    #define GL_RGB8UI           0x8D7D
    #define GL_RGBA32I          0x8D82
    #define GL_RGB32I           0x8D83
    #define GL_RGBA16I          0x8D88
    #define GL_RGB16I           0x8D89
    #define GL_RGBA8I           0x8D8E
    #define GL_RGB8I            0x8D8F

    struct KtxHeader
    {
        uint32_t m_endianness;
        uint32_t m_glType;
        uint32_t m_glTypeSize;
        uint32_t m_glFormat;
        uint32_t m_glInternalFormat;
        uint32_t m_glBaseInternalFormat;
        uint32_t m_pixelWidth;
        uint32_t m_pixelHeight;
        uint32_t m_pixelDepth;
        uint32_t m_numArrayElements;
        uint32_t m_numFaces;
        uint32_t m_numMips;
        uint32_t m_bytesKeyValue;
    };

    struct GlSizedInternalFormat
    {
        uint32_t m_glInternalFormat;
        uint32_t m_glFormat;
    };

    static const GlSizedInternalFormat s_glSizedInternalFormats[TextureFormat::Count] =
    {
        { 0, 0 }, //BGR8
        { GL_RGB8UI,   GL_RGB  }, //RGB8
        { GL_RGB16UI,  GL_RGB  }, //RGB16
        { GL_RGB16F,   GL_RGB  }, //RGB16F
        { GL_RGB32F,   GL_RGB  }, //RGB32F
        { 0, 0 }, //RGBE
        { 0, 0 }, //BGRA8
        { GL_RGBA8UI,  GL_RGBA }, //RGBA8
        { GL_RGBA16UI, GL_RGBA }, //RGBA16
        { GL_RGBA16F,  GL_RGBA }, //RGBA16F
        { GL_RGBA32F,  GL_RGBA }, //RGBA32F
    };

    static const GlSizedInternalFormat& getGlSizedInternalFormat(TextureFormat::Enum _format)
    {
        DEBUG_CHECK(_format < TextureFormat::Count, "Reading array out of bounds!");
        return s_glSizedInternalFormats[_format];
    }

    static const uint32_t s_pixelDataTypeToGlType[PixelDataType::Count] =
    {
        GL_UNSIGNED_BYTE,  // UINT8
        GL_UNSIGNED_SHORT, // UINT16
        GL_UNSIGNED_INT,   // UINT32
        GL_HALF_FLOAT,     // HALF_FLOAT
        GL_FLOAT,          // FLOAT
    };

    static uint32_t pixelDataTypeToGlType(PixelDataType::Enum _pdt)
    {
        DEBUG_CHECK(_pdt < PixelDataType::Count, "Reading array out of bounds!");
        return s_pixelDataTypeToGlType[_pdt];
    }

    static const struct TranslateKtxFormat
    {
        uint32_t m_glInternalFormat;
        TextureFormat::Enum m_textureFormat;

    } s_translateKtxFormat[] =
    {
        { GL_RGB,      TextureFormat::RGB8    },
        { GL_RGB8UI,   TextureFormat::RGB8    },
        { GL_RGB16UI,  TextureFormat::RGB16   },
        { GL_RGB16F,   TextureFormat::RGB16F  },
        { GL_RGB32F,   TextureFormat::RGB32F  },
        { GL_RGBA,     TextureFormat::RGBA8   },
        { GL_RGBA8UI,  TextureFormat::RGBA8   },
        { GL_RGBA16UI, TextureFormat::RGBA16  },
        { GL_RGBA16F,  TextureFormat::RGBA16F },
        { GL_RGBA32F,  TextureFormat::RGBA32F },
    };

    // Image -> format headers/footers.
    //-----

    // Notice: creates proper dds headers only for uncompressed formats.
    void ddsHeaderFromImage(DdsHeader& _ddsHeader, DdsHeaderDxt10* _ddsHeaderDxt10, const Image& _image)
    {
        const DdsPixelFormat& ddsPixelFormat = getDdsPixelFormat(_image.m_format);

        const uint32_t bytesPerPixel = getImageDataInfo(_image.m_format).m_bytesPerPixel;
        const bool hasMipMaps = _image.m_numMips > 1;
        const bool hasMultipleFaces = _image.m_numFaces > 0;
        const bool isCubemap = _image.m_numFaces == 6;

        if (DDS_DX10 == ddsPixelFormat.m_fourcc)
        {
            if (NULL != _ddsHeaderDxt10)
            {
                _ddsHeaderDxt10->m_dxgiFormat = getDdsDxgiFormat(_image.m_format);
                DEBUG_CHECK(0 != _ddsHeaderDxt10->m_dxgiFormat, "Dxt10 format should not be 0.");
                _ddsHeaderDxt10->m_resourceDimension = DDS_DIMENSION_TEXTURE2D;
                _ddsHeaderDxt10->m_miscFlags = isCubemap ? D3D10_RESOURCE_MISC_TEXTURECUBE : 0;
                _ddsHeaderDxt10->m_arraySize = 1;
                _ddsHeaderDxt10->m_miscFlags2 = 0;
            }
            else
            {
                WARN("Dds header dxt10 is required but it is NULL.");
            }
        }

        memset(&_ddsHeader, 0, sizeof(DdsHeader));
        _ddsHeader.m_size = DDS_HEADER_SIZE;
        _ddsHeader.m_flags = DDSD_CAPS | DDSD_HEIGHT | DDSD_WIDTH | DDSD_PIXELFORMAT
                           | (hasMipMaps ? DDSD_MIPMAPCOUNT : 0)
                           | DDSD_PITCH
                           ;
        _ddsHeader.m_height = _image.m_height;
        _ddsHeader.m_width = _image.m_width;
        _ddsHeader.m_pitchOrLinearSize = _image.m_width * bytesPerPixel;
        _ddsHeader.m_mipMapCount = _image.m_numMips;
        memcpy(&_ddsHeader.m_pixelFormat, &ddsPixelFormat, sizeof(DdsPixelFormat));
        _ddsHeader.m_caps = DDSCAPS_TEXTURE
                          | (hasMipMaps ? DDSCAPS_MIPMAP : 0)
                          | ((hasMipMaps | hasMultipleFaces) ? DDSCAPS_COMPLEX : 0)
                          ;
        _ddsHeader.m_caps2 = (isCubemap ? DDSCAPS2_CUBEMAP | DDS_CUBEMAP_ALLFACES : 0);
    }

    void printDdsHeader(const DdsHeader& _ddsHeader)
    {
        printf("ddsHeader.m_size                      = %u\n"
               "ddsHeader.m_flags                     = %u\n"
               "ddsHeader.m_height                    = %u\n"
               "ddsHeader.m_width                     = %u\n"
               "ddsHeader.m_pitchOrLinearSize         = %u\n"
               "ddsHeader.m_depth                     = %u\n"
               "ddsHeader.m_mipMapCount               = %u\n"
               "ddsHeader.m_reserved1[0]              = %u\n"
               "ddsHeader.m_pixelFormat.m_size        = %u\n"
               "ddsHeader.m_pixelFormat.m_flags       = %u\n"
               "ddsHeader.m_pixelFormat.m_fourcc      = %u\n"
               "ddsHeader.m_pixelFormat.m_rgbBitCount = %u\n"
               "ddsHeader.m_pixelFormat.m_rBitMask    = %u\n"
               "ddsHeader.m_pixelFormat.m_gBitMask    = %u\n"
               "ddsHeader.m_pixelFormat.m_bBitMask    = %u\n"
               "ddsHeader.m_pixelFormat.m_aBitMask    = %u\n"
               "ddsHeader.m_caps                      = %u\n"
               "ddsHeader.m_caps2                     = %u\n"
               "ddsHeader.m_caps3                     = %u\n"
               "ddsHeader.m_caps4                     = %u\n"
               "ddsHeader.m_reserved2                 = %u\n"
               , _ddsHeader.m_size
               , _ddsHeader.m_flags
               , _ddsHeader.m_height
               , _ddsHeader.m_width
               , _ddsHeader.m_pitchOrLinearSize
               , _ddsHeader.m_depth
               , _ddsHeader.m_mipMapCount
               , _ddsHeader.m_reserved1[0]
               , _ddsHeader.m_pixelFormat.m_size
               , _ddsHeader.m_pixelFormat.m_flags
               , _ddsHeader.m_pixelFormat.m_fourcc
               , _ddsHeader.m_pixelFormat.m_rgbBitCount
               , _ddsHeader.m_pixelFormat.m_rBitMask
               , _ddsHeader.m_pixelFormat.m_gBitMask
               , _ddsHeader.m_pixelFormat.m_bBitMask
               , _ddsHeader.m_pixelFormat.m_aBitMask
               , _ddsHeader.m_caps
               , _ddsHeader.m_caps2
               , _ddsHeader.m_caps3
               , _ddsHeader.m_caps4
               , _ddsHeader.m_reserved2
               );
    }

    void printDdsHeaderDxt10(const DdsHeaderDxt10& _ddsHeaderDxt10)
    {
        printf("ddsHeaderDxt10.m_dxgiFormat        = %u\n"
               "ddsHeaderDxt10.m_resourceDimension = %u\n"
               "ddsHeaderDxt10.m_miscFlags         = %u\n"
               "ddsHeaderDxt10.m_arraySize         = %u\n"
               "ddsHeaderDxt10.m_miscFlags2        = %u\n"
               , _ddsHeaderDxt10.m_dxgiFormat
               , _ddsHeaderDxt10.m_resourceDimension
               , _ddsHeaderDxt10.m_miscFlags
               , _ddsHeaderDxt10.m_arraySize
               , _ddsHeaderDxt10.m_miscFlags2
               );
    }

    void ktxHeaderFromImage(KtxHeader& _ktxHeader, const Image& _image)
    {
        const ImageDataInfo& imageDataInfo = getImageDataInfo(_image.m_format);

        _ktxHeader.m_endianness = KTX_ENDIAN_REF;
        _ktxHeader.m_glType = pixelDataTypeToGlType((PixelDataType::Enum)imageDataInfo.m_pixelType);
        _ktxHeader.m_glTypeSize = (imageDataInfo.m_bytesPerPixel/imageDataInfo.m_numChanels);
        _ktxHeader.m_glFormat = getGlSizedInternalFormat(_image.m_format).m_glFormat;
        _ktxHeader.m_glInternalFormat = getGlSizedInternalFormat(_image.m_format).m_glInternalFormat;
        _ktxHeader.m_glBaseInternalFormat = _ktxHeader.m_glFormat;
        _ktxHeader.m_pixelWidth = _image.m_width;
        _ktxHeader.m_pixelHeight = _image.m_height;
        _ktxHeader.m_pixelDepth = 0;
        _ktxHeader.m_numArrayElements = 0;
        _ktxHeader.m_numFaces = _image.m_numFaces;
        _ktxHeader.m_numMips = _image.m_numMips;
        _ktxHeader.m_bytesKeyValue = 0;

        DEBUG_CHECK(_ktxHeader.m_glTypeSize == 1
                 || _ktxHeader.m_glTypeSize == 2
                 || _ktxHeader.m_glTypeSize == 4
                  , "Invalid ktx header glTypeSize."
                  );
        DEBUG_CHECK(0 != _image.m_numMips, "Mips count cannot be 0.");
    }

    void printKtxHeader(const KtxHeader& _ktxHeader)
    {
        printf("ktxHeader.m_endianness       = %u\n"
               "ktxHeader.m_glType           = %u\n"
               "ktxHeader.m_glTypeSize       = %u\n"
               "ktxHeader.m_glFormat         = %u\n"
               "ktxHeader.m_glInternalFormat = %u\n"
               "ktxHeader.m_glBaseInternal   = %u\n"
               "ktxHeader.m_pixelWidth       = %u\n"
               "ktxHeader.m_pixelHeight      = %u\n"
               "ktxHeader.m_pixelDepth       = %u\n"
               "ktxHeader.m_numArrayElements = %u\n"
               "ktxHeader.m_numFaces         = %u\n"
               "ktxHeader.m_numMips          = %u\n"
               "ktxHeader.m_bytesKeyValue    = %u\n"
               , _ktxHeader.m_endianness
               , _ktxHeader.m_glType
               , _ktxHeader.m_glTypeSize
               , _ktxHeader.m_glFormat
               , _ktxHeader.m_glInternalFormat
               , _ktxHeader.m_glBaseInternalFormat
               , _ktxHeader.m_pixelWidth
               , _ktxHeader.m_pixelHeight
               , _ktxHeader.m_pixelDepth
               , _ktxHeader.m_numArrayElements
               , _ktxHeader.m_numFaces
               , _ktxHeader.m_numMips
               , _ktxHeader.m_bytesKeyValue
               );
    }

    void tgaHeaderFromImage(TgaHeader& _tgaHeader, const Image& _image, uint8_t _mip)
    {
        memset(&_tgaHeader, 0, sizeof(TgaHeader));
        _tgaHeader.m_idLength = 0;
        _tgaHeader.m_colorMapType = 0;
        _tgaHeader.m_imageType = TGA_IT_RGB;
        _tgaHeader.m_xOrigin = 0;
        _tgaHeader.m_yOrigin = 0;
        _tgaHeader.m_width  = uint16_t(CMFT_MAX(1, _image.m_width  >> _mip));
        _tgaHeader.m_height = uint16_t(CMFT_MAX(1, _image.m_height >> _mip));
        _tgaHeader.m_bitsPerPixel = getImageDataInfo(_image.m_format).m_bytesPerPixel*8;
        _tgaHeader.m_imageDescriptor = (getImageDataInfo(_image.m_format).m_hasAlpha ? 0x8 : 0x0);
    }

    void printTgaHeader(const TgaHeader& _tgaHeader)
    {
        printf("tgaHeader.m_idLength        = %u\n"
               "tgaHeader.m_colorMapType    = %u\n"
               "tgaHeader.m_imageType       = %u\n"
               "tgaHeader.m_colorMapOrigin  = %d\n"
               "tgaHeader.m_colorMapLength  = %d\n"
               "tgaHeader.m_colorMapDepth   = %u\n"
               "tgaHeader.m_xOrigin         = %d\n"
               "tgaHeader.m_yOrigin         = %d\n"
               "tgaHeader.m_width           = %u\n"
               "tgaHeader.m_height          = %u\n"
               "tgaHeader.m_bitsPerPixel    = %u\n"
               "tgaHeader.m_imageDescriptor = %u\n"
               , _tgaHeader.m_idLength
               , _tgaHeader.m_colorMapType
               , _tgaHeader.m_imageType
               , _tgaHeader.m_colorMapOrigin
               , _tgaHeader.m_colorMapLength
               , _tgaHeader.m_colorMapDepth
               , _tgaHeader.m_xOrigin
               , _tgaHeader.m_yOrigin
               , _tgaHeader.m_width
               , _tgaHeader.m_height
               , _tgaHeader.m_bitsPerPixel
               , _tgaHeader.m_imageDescriptor
               );
    }

    void hdrHeaderFromImage(HdrHeader& _hdrHeader, const Image& _image)
    {
        CMFT_UNUSED(_image);

        memset(&_hdrHeader, 0, sizeof(HdrHeader));
        _hdrHeader.m_valid = HDR_VALID_GAMMA | HDR_VALID_EXPOSURE;
        _hdrHeader.m_gamma = 1.0f;
        _hdrHeader.m_exposure = 1.0f;
    }

    void printHdrHeader(const HdrHeader& _hdrHeader)
    {
        printf("hdrHeader.m_valid    = %d\n"
               "hdrHeader.m_gamma    = %f\n"
               "hdrHeader.m_exposure = %f\n"
               , _hdrHeader.m_valid
               , _hdrHeader.m_gamma
               , _hdrHeader.m_exposure
               );
    }

    // Image.
    //-----

    void imageCreate(Image& _image, uint32_t _width, uint32_t _height, uint32_t _rgba, uint8_t _numMips, uint8_t _numFaces, TextureFormat::Enum _format, AllocatorI* _allocator)
    {
        const uint8_t numFaces = _numFaces > 0 ? _numFaces : 1;
        const uint8_t numMips  = _numMips  > 0 ? _numMips  : 1;

        // Alloc data.
        const uint32_t bytesPerPixel = 4 /*numChannels*/ * 4 /*bytesPerChannel*/;
        uint32_t dstDataSize = 0;
        for (uint8_t mip = 0; mip < numMips; ++mip)
        {
            const uint32_t mipWidth  = CMFT_MAX(UINT32_C(1), _width  >> mip);
            const uint32_t mipHeight = CMFT_MAX(UINT32_C(1), _height >> mip);
            dstDataSize += mipWidth * mipHeight * bytesPerPixel;
        }
        dstDataSize *= numFaces;
        void* dstData = CMFT_ALLOC(_allocator, dstDataSize);
        MALLOC_CHECK(dstData);

        // Get color in rgba32f format.
        float color[4];
        const uint32_t abgr = cmft::endianSwap(_rgba);
        toRgba32f(color, TextureFormat::RGBA8, &abgr);

        // Fill data with specified color.
        float* dstPtr = (float*)dstData;
        const float* end = (float*)((uint8_t*)dstData + dstDataSize);
        for (;dstPtr < end; dstPtr+=4)
        {
            dstPtr[0] = color[0];
            dstPtr[1] = color[1];
            dstPtr[2] = color[2];
            dstPtr[3] = color[3];
        }

        // Fill image structure.
        Image result;
        result.m_data = dstData;
        result.m_width = _width;
        result.m_height = _height;
        result.m_dataSize = dstDataSize;
        result.m_format = TextureFormat::RGBA32F;
        result.m_numMips = numMips;
        result.m_numFaces = numFaces;

        // Convert result to source format.
        if (TextureFormat::RGBA8 == _format)
        {
            imageMove(_image, result, _allocator);
        }
        else
        {
            imageConvert(_image, _format, result, _allocator);
            imageUnload(result, _allocator);
        }
    }

    void imageUnload(Image& _image, AllocatorI* _allocator)
    {
        if (_image.m_data)
        {
            CMFT_FREE(_allocator, _image.m_data);
            _image.m_data = NULL;
        }
    }

    void imageMove(Image& _dst, Image& _src, AllocatorI* _allocator)
    {
        imageUnload(_dst, _allocator);
        _dst.m_data     = _src.m_data;
        _dst.m_width    = _src.m_width;
        _dst.m_height   = _src.m_height;
        _dst.m_dataSize = _src.m_dataSize;
        _dst.m_format   = _src.m_format;
        _dst.m_numMips  = _src.m_numMips;
        _dst.m_numFaces = _src.m_numFaces;

        _src.m_data     = NULL;
    }

    void imageCopy(Image& _dst, const Image& _src, AllocatorI* _allocator)
    {
        imageUnload(_dst, _allocator);

        _dst.m_data = CMFT_ALLOC(_allocator, _src.m_dataSize);
        MALLOC_CHECK(_dst.m_data);
        memcpy(_dst.m_data, _src.m_data, _src.m_dataSize);
        _dst.m_width    = _src.m_width;
        _dst.m_height   = _src.m_height;
        _dst.m_dataSize = _src.m_dataSize;
        _dst.m_format   = _src.m_format;
        _dst.m_numMips  = _src.m_numMips;
        _dst.m_numFaces = _src.m_numFaces;
    }

    uint32_t imageGetNumPixels(const Image& _image)
    {
        DEBUG_CHECK(0 != _image.m_numMips,  "Mips count cannot be 0.");
        DEBUG_CHECK(0 != _image.m_numFaces, "Face count cannot be 0.");

        uint32_t count = 0;
        for (uint8_t mip = 0; mip < _image.m_numMips; ++mip)
        {
            const uint32_t width  = CMFT_MAX(UINT32_C(1), _image.m_width  >> mip);
            const uint32_t height = CMFT_MAX(UINT32_C(1), _image.m_height >> mip);
            count += width * height;
        }
        count *= _image.m_numFaces;

        return count;
    }

    void imageGetMipOffsets(uint32_t _offsets[CUBE_FACE_NUM][MAX_MIP_NUM], const Image& _image)
    {
        const uint32_t bytesPerPixel = getImageDataInfo(_image.m_format).m_bytesPerPixel;

        uint32_t offset = 0;
        for (uint8_t face = 0; face < _image.m_numFaces; ++face)
        {
            for (uint8_t mip = 0; mip < _image.m_numMips; ++mip)
            {
                _offsets[face][mip] = offset;

                const uint32_t width  = CMFT_MAX(UINT32_C(1), _image.m_width  >> mip);
                const uint32_t height = CMFT_MAX(UINT32_C(1), _image.m_height >> mip);
                offset += width * height * bytesPerPixel;
            }
        }
    }

    void imageGetFaceOffsets(uint32_t _faceOffsets[CUBE_FACE_NUM], const Image& _image)
    {
        const uint32_t bytesPerPixel = getImageDataInfo(_image.m_format).m_bytesPerPixel;

        uint32_t offset = 0;
        for (uint8_t face = 0; face < _image.m_numFaces; ++face)
        {
            _faceOffsets[face] = offset;

            for (uint8_t mip = 0; mip < _image.m_numMips; ++mip)
            {
                const uint32_t width  = CMFT_MAX(UINT32_C(1), _image.m_width  >> mip);
                const uint32_t height = CMFT_MAX(UINT32_C(1), _image.m_height >> mip);
                offset += width * height * bytesPerPixel;
            }
        }
    }

    // To rgba32f.
    //-----

    inline void bgr8ToRgba32f(float* _rgba32f, const uint8_t* _bgr8)
    {
        _rgba32f[0] = float(_bgr8[2]) * (1.0f/255.0f);
        _rgba32f[1] = float(_bgr8[1]) * (1.0f/255.0f);
        _rgba32f[2] = float(_bgr8[0]) * (1.0f/255.0f);
        _rgba32f[3] = 1.0f;
    }

    inline void bgra8ToRgba32f(float* _rgba32f, const uint8_t* _bgra8)
    {
        _rgba32f[0] = float(_bgra8[2]) * (1.0f/255.0f);
        _rgba32f[1] = float(_bgra8[1]) * (1.0f/255.0f);
        _rgba32f[2] = float(_bgra8[0]) * (1.0f/255.0f);
        _rgba32f[3] = float(_bgra8[3]) * (1.0f/255.0f);
    }

    inline void rgb8ToRgba32f(float* _rgba32f, const uint8_t* _rgb8)
    {
        _rgba32f[0] = float(_rgb8[0]) * (1.0f/255.0f);
        _rgba32f[1] = float(_rgb8[1]) * (1.0f/255.0f);
        _rgba32f[2] = float(_rgb8[2]) * (1.0f/255.0f);
        _rgba32f[3] = 1.0f;
    }

    inline void rgba8ToRgba32f(float* _rgba32f, const uint8_t* _rgba8)
    {
        _rgba32f[0] = float(_rgba8[0]) * (1.0f/255.0f);
        _rgba32f[1] = float(_rgba8[1]) * (1.0f/255.0f);
        _rgba32f[2] = float(_rgba8[2]) * (1.0f/255.0f);
        _rgba32f[3] = float(_rgba8[3]) * (1.0f/255.0f);
    }

    inline void rgb16ToRgba32f(float* _rgba32f, const uint16_t* _rgb16)
    {
        _rgba32f[0] = float(_rgb16[0]) * (1.0f/65535.0f);
        _rgba32f[1] = float(_rgb16[1]) * (1.0f/65535.0f);
        _rgba32f[2] = float(_rgb16[2]) * (1.0f/65535.0f);
        _rgba32f[3] = 1.0f;
    }

    inline void rgba16ToRgba32f(float* _rgba32f, const uint16_t* _rgba16)
    {
        _rgba32f[0] = float(_rgba16[0]) * (1.0f/65535.0f);
        _rgba32f[1] = float(_rgba16[1]) * (1.0f/65535.0f);
        _rgba32f[2] = float(_rgba16[2]) * (1.0f/65535.0f);
        _rgba32f[3] = float(_rgba16[3]) * (1.0f/65535.0f);
    }

    inline void rgb16fToRgba32f(float* _rgba32f, const uint16_t* _rgb16f)
    {
        _rgba32f[0] = cmft::halfToFloat(_rgb16f[0]);
        _rgba32f[1] = cmft::halfToFloat(_rgb16f[1]);
        _rgba32f[2] = cmft::halfToFloat(_rgb16f[2]);
        _rgba32f[3] = 1.0f;
    }

    inline void rgba16fToRgba32f(float* _rgba32f, const uint16_t* _rgba16f)
    {
        _rgba32f[0] = cmft::halfToFloat(_rgba16f[0]);
        _rgba32f[1] = cmft::halfToFloat(_rgba16f[1]);
        _rgba32f[2] = cmft::halfToFloat(_rgba16f[2]);
        _rgba32f[3] = cmft::halfToFloat(_rgba16f[3]);
    }

    inline void rgb32fToRgba32f(float* _rgba32f, const float* _rgb32f)
    {
        _rgba32f[0] = _rgb32f[0];
        _rgba32f[1] = _rgb32f[1];
        _rgba32f[2] = _rgb32f[2];
        _rgba32f[3] = 1.0f;
    }

    inline void rgba32fToRgba32f(float* _dst, const float* _src)
    {
        memcpy(_dst, _src, 4*sizeof(float));
    }

    inline void rgbeToRgba32f(float* _rgba32f, const uint8_t* _rgbe)
    {
        if (_rgbe[3])
        {
            const float exp = ldexp(1.0f, _rgbe[3] - (128+8));
            _rgba32f[0] = float(_rgbe[0]) * exp;
            _rgba32f[1] = float(_rgbe[1]) * exp;
            _rgba32f[2] = float(_rgbe[2]) * exp;
            _rgba32f[3] = 1.0f;
        }
        else
        {
            _rgba32f[0] = 0.0f;
            _rgba32f[1] = 0.0f;
            _rgba32f[2] = 0.0f;
            _rgba32f[3] = 1.0f;
        }
    }

    void toRgba32f(float _rgba32f[4], TextureFormat::Enum _srcFormat, const void* _src)
    {
        switch(_srcFormat)
        {
        case TextureFormat::BGR8:     bgr8ToRgba32f(_rgba32f,    (const  uint8_t*)_src); break;
        case TextureFormat::RGB8:     rgb8ToRgba32f(_rgba32f,    (const  uint8_t*)_src); break;
        case TextureFormat::RGB16:    rgb16ToRgba32f(_rgba32f,   (const uint16_t*)_src); break;
        case TextureFormat::RGB16F:   rgb16fToRgba32f(_rgba32f,  (const uint16_t*)_src); break;
        case TextureFormat::RGB32F:   rgb32fToRgba32f(_rgba32f,  (const    float*)_src); break;
        case TextureFormat::RGBE:     rgbeToRgba32f(_rgba32f,    (const  uint8_t*)_src); break;
        case TextureFormat::BGRA8:    bgra8ToRgba32f(_rgba32f,   (const  uint8_t*)_src); break;
        case TextureFormat::RGBA8:    rgba8ToRgba32f(_rgba32f,   (const  uint8_t*)_src); break;
        case TextureFormat::RGBA16:   rgba16ToRgba32f(_rgba32f,  (const uint16_t*)_src); break;
        case TextureFormat::RGBA16F:  rgba16fToRgba32f(_rgba32f, (const uint16_t*)_src); break;
        case TextureFormat::RGBA32F:  rgba32fToRgba32f(_rgba32f, (const    float*)_src); break;
        default: DEBUG_CHECK(false, "Unknown image format.");
        };
    }

    void imageToRgba32f(Image& _dst, const Image& _src, AllocatorI* _allocator)
    {
        // Alloc dst data.
        const uint32_t pixelCount = imageGetNumPixels(_src);
        const uint8_t dstBytesPerPixel = getImageDataInfo(TextureFormat::RGBA32F).m_bytesPerPixel;
        const uint32_t dataSize = pixelCount*dstBytesPerPixel;
        void* data = CMFT_ALLOC(_allocator, dataSize);
        MALLOC_CHECK(data);

        // Get total number of channels.
        const uint8_t numChannelsPerPixel = getImageDataInfo(TextureFormat::RGBA32F).m_numChanels;
        const uint32_t totalNumChannels = pixelCount*numChannelsPerPixel;

        // Convert each channel.
        float* dst = (float*)data;
        const float* end = (float*)dst + totalNumChannels;
        switch(_src.m_format)
        {
        case TextureFormat::BGR8:
            {
                const uint8_t* src = (const uint8_t*)_src.m_data;

                for (;dst < end; dst+=4, src+=3)
                {
                    bgr8ToRgba32f(dst, src);
                }
            }
        break;

        case TextureFormat::RGB8:
            {
                const uint8_t* src = (const uint8_t*)_src.m_data;

                for (;dst < end; dst+=4, src+=3)
                {
                    rgb8ToRgba32f(dst, src);
                }
            }
        break;

        case TextureFormat::RGB16:
            {
                const uint16_t* src = (const uint16_t*)_src.m_data;

                for (;dst < end; dst+=4, src+=3)
                {
                    rgb16ToRgba32f(dst, src);
                }
            }
        break;

        case TextureFormat::RGB16F:
            {
                const uint16_t* src = (const uint16_t*)_src.m_data;

                for (;dst < end; dst+=4, src+=3)
                {
                    rgb16fToRgba32f(dst, src);
                }
            }
        break;

        case TextureFormat::RGB32F:
            {
                const float* src = (const float*)_src.m_data;

                for (;dst < end; dst+=4, src+=3)
                {
                    rgb32fToRgba32f(dst, src);
                }
            }
        break;

        case TextureFormat::RGBE:
            {
                const uint8_t* src = (const uint8_t*)_src.m_data;

                for (;dst < end; dst+=4, src+=4)
                {
                    rgbeToRgba32f(dst, src);
                }
            }
        break;

        case TextureFormat::BGRA8:
            {
                const uint8_t* src = (const uint8_t*)_src.m_data;

                for (;dst < end; dst+=4, src+=4)
                {
                    bgra8ToRgba32f(dst, src);
                }
            }
        break;

        case TextureFormat::RGBA8:
            {
                const uint8_t* src = (const uint8_t*)_src.m_data;

                for (;dst < end; dst+=4, src+=4)
                {
                    rgba8ToRgba32f(dst, src);
                }
            }
        break;

        case TextureFormat::RGBA16:
            {
                const uint16_t* src = (const uint16_t*)_src.m_data;

                for (;dst < end; dst+=4, src+=4)
                {
                    rgba16ToRgba32f(dst, src);
                }
            }
        break;

        case TextureFormat::RGBA16F:
            {
                const uint16_t* src = (const uint16_t*)_src.m_data;

                for (;dst < end; dst+=4, src+=4)
                {
                    rgba16fToRgba32f(dst, src);
                }
            }
        break;

        case TextureFormat::RGBA32F:
            {
                // Copy data.
                memcpy(data, _src.m_data, dataSize);
            }
        break;

        default:
            {
                DEBUG_CHECK(false, "Unknown image format.");
            }
        break;
        };

        // Fill image structure.
        Image result;
        result.m_data = data;
        result.m_width = _src.m_width;
        result.m_height = _src.m_height;
        result.m_dataSize = dataSize;
        result.m_format = TextureFormat::RGBA32F;
        result.m_numMips = _src.m_numMips;
        result.m_numFaces = _src.m_numFaces;

        // Fill image structure.
        imageMove(_dst, result, _allocator);
    }

    void imageToRgba32f(Image& _image, AllocatorI* _allocator)
    {
        Image tmp;
        imageToRgba32f(tmp, _image, _allocator);
        imageMove(_image, tmp, _allocator);
    }

    // From Rgba32f.
    //-----

    inline void bgr8FromRgba32f(uint8_t* _bgr8, const float* _rgba32f)
    {
        _bgr8[2] = uint8_t(CMFT_CLAMP(_rgba32f[0], 0.0f, 1.0f) * 255.0f);
        _bgr8[1] = uint8_t(CMFT_CLAMP(_rgba32f[1], 0.0f, 1.0f) * 255.0f);
        _bgr8[0] = uint8_t(CMFT_CLAMP(_rgba32f[2], 0.0f, 1.0f) * 255.0f);
    }

    inline void bgra8FromRgba32f(uint8_t* _bgra8, const float* _rgba32f)
    {
        _bgra8[2] = uint8_t(CMFT_CLAMP(_rgba32f[0], 0.0f, 1.0f) * 255.0f);
        _bgra8[1] = uint8_t(CMFT_CLAMP(_rgba32f[1], 0.0f, 1.0f) * 255.0f);
        _bgra8[0] = uint8_t(CMFT_CLAMP(_rgba32f[2], 0.0f, 1.0f) * 255.0f);
        _bgra8[3] = uint8_t(CMFT_CLAMP(_rgba32f[3], 0.0f, 1.0f) * 255.0f);
    }

    inline void rgb8FromRgba32f(uint8_t* _rgb8, const float* _rgba32f)
    {
        _rgb8[0] = uint8_t(CMFT_CLAMP(_rgba32f[0], 0.0f, 1.0f) * 255.0f);
        _rgb8[1] = uint8_t(CMFT_CLAMP(_rgba32f[1], 0.0f, 1.0f) * 255.0f);
        _rgb8[2] = uint8_t(CMFT_CLAMP(_rgba32f[2], 0.0f, 1.0f) * 255.0f);
    }

    inline void rgba8FromRgba32f(uint8_t* _rgba8, const float* _rgba32f)
    {
        _rgba8[0] = uint8_t(CMFT_CLAMP(_rgba32f[0], 0.0f, 1.0f) * 255.0f);
        _rgba8[1] = uint8_t(CMFT_CLAMP(_rgba32f[1], 0.0f, 1.0f) * 255.0f);
        _rgba8[2] = uint8_t(CMFT_CLAMP(_rgba32f[2], 0.0f, 1.0f) * 255.0f);
        _rgba8[3] = uint8_t(CMFT_CLAMP(_rgba32f[3], 0.0f, 1.0f) * 255.0f);
    }

    inline void rgb16FromRgba32f(uint16_t* _rgb16, const float* _rgba32f)
    {
        _rgb16[0] = uint16_t(CMFT_CLAMP(_rgba32f[0], 0.0f, 1.0f) * 65535.0f);
        _rgb16[1] = uint16_t(CMFT_CLAMP(_rgba32f[1], 0.0f, 1.0f) * 65535.0f);
        _rgb16[2] = uint16_t(CMFT_CLAMP(_rgba32f[2], 0.0f, 1.0f) * 65535.0f);
    }

    inline void rgba16FromRgba32f(uint16_t* _rgba16, const float* _rgba32f)
    {
        _rgba16[0] = uint16_t(CMFT_CLAMP(_rgba32f[0], 0.0f, 1.0f) * 65535.0f);
        _rgba16[1] = uint16_t(CMFT_CLAMP(_rgba32f[1], 0.0f, 1.0f) * 65535.0f);
        _rgba16[2] = uint16_t(CMFT_CLAMP(_rgba32f[2], 0.0f, 1.0f) * 65535.0f);
        _rgba16[3] = uint16_t(CMFT_CLAMP(_rgba32f[3], 0.0f, 1.0f) * 65535.0f);
    }

    inline void rgb16fFromRgba32f(uint16_t* _rgb16f, const float* _rgba32f)
    {
<<<<<<< HEAD
        _rgb16f[0] = cmft::halfFromFloat(_rgba32f[0]);
        _rgb16f[1] = cmft::halfFromFloat(_rgba32f[1]);
        _rgb16f[2] = cmft::halfFromFloat(_rgba32f[2]);
        _rgb16f[3] = cmft::halfFromFloat(_rgba32f[3]);
=======
        _rgb16f[0] = bx::halfFromFloat(_rgba32f[0]);
        _rgb16f[1] = bx::halfFromFloat(_rgba32f[1]);
        _rgb16f[2] = bx::halfFromFloat(_rgba32f[2]);
>>>>>>> ef707a45
    }

    inline void rgba16fFromRgba32f(uint16_t* _rgba16f, const float* _rgba32f)
    {
        _rgba16f[0] = cmft::halfFromFloat(_rgba32f[0]);
        _rgba16f[1] = cmft::halfFromFloat(_rgba32f[1]);
        _rgba16f[2] = cmft::halfFromFloat(_rgba32f[2]);
        _rgba16f[3] = cmft::halfFromFloat(_rgba32f[3]);
    }

    inline void rgb32fFromRgba32f(float* _rgb32f, const float* _rgba32f)
    {
        _rgb32f[0] = _rgba32f[0];
        _rgb32f[1] = _rgba32f[1];
        _rgb32f[2] = _rgba32f[2];
    }

    inline void rgba32fFromRgba32f(float* _dst, const float* _src)
    {
        memcpy(_dst, _src, 4*sizeof(float));
    }

    inline void rgbeFromRgba32f(uint8_t* _rgbe, const float* _rgba32f)
    {
        const float maxVal = CMFT_MAX(CMFT_MAX(_rgba32f[0], _rgba32f[1]), _rgba32f[2]);
        const float exp = ceilf(cmft::log2f(maxVal));
        const float toRgb8 = 255.0f * 1.0f/ldexp(1.0f, int(exp)); //ldexp -> exp2 (c++11 - <cmath.h>)
        _rgbe[0] = uint8_t(_rgba32f[0] * toRgb8);
        _rgbe[1] = uint8_t(_rgba32f[1] * toRgb8);
        _rgbe[2] = uint8_t(_rgba32f[2] * toRgb8);
        _rgbe[3] = uint8_t(exp+128.0f);
    }

    void fromRgba32f(void* _out, TextureFormat::Enum _format, const float _rgba32f[4])
    {
        switch(_format)
        {
        case TextureFormat::BGR8:     bgr8FromRgba32f((uint8_t*)_out,     _rgba32f); break;
        case TextureFormat::RGB8:     rgb8FromRgba32f((uint8_t*)_out,     _rgba32f); break;
        case TextureFormat::RGB16:    rgb16FromRgba32f((uint16_t*)_out,   _rgba32f); break;
        case TextureFormat::RGB16F:   rgb16fFromRgba32f((uint16_t*)_out,  _rgba32f); break;
        case TextureFormat::RGB32F:   rgb32fFromRgba32f((float*)_out,     _rgba32f); break;
        case TextureFormat::RGBE:     rgbeFromRgba32f((uint8_t*)_out,     _rgba32f); break;
        case TextureFormat::BGRA8:    bgra8FromRgba32f((uint8_t*)_out,    _rgba32f); break;
        case TextureFormat::RGBA8:    rgba8FromRgba32f((uint8_t*)_out,    _rgba32f); break;
        case TextureFormat::RGBA16:   rgba16FromRgba32f((uint16_t*)_out,  _rgba32f); break;
        case TextureFormat::RGBA16F:  rgba16fFromRgba32f((uint16_t*)_out, _rgba32f); break;
        case TextureFormat::RGBA32F:  rgba32fFromRgba32f((float*)_out,    _rgba32f); break;
        default: DEBUG_CHECK(false, "Unknown image format.");
        };
    }

    void imageFromRgba32f(Image& _dst, TextureFormat::Enum _dstFormat, const Image& _src, AllocatorI* _allocator)
    {
        DEBUG_CHECK(TextureFormat::RGBA32F == _src.m_format, "Source image is not in RGBA32F format!");

        // Alloc dst data.
        const uint32_t pixelCount = imageGetNumPixels(_src);
        const uint8_t dstBytesPerPixel = getImageDataInfo(_dstFormat).m_bytesPerPixel;
        const uint32_t dstDataSize = pixelCount*dstBytesPerPixel;
        void* dstData = CMFT_ALLOC(_allocator, dstDataSize);
        MALLOC_CHECK(dstData);

        // Get total number of channels.
        const uint8_t srcNumChannels = getImageDataInfo(_src.m_format).m_numChanels;
        const uint32_t totalNumChannels = pixelCount*srcNumChannels;

        // Convert data.
        const float* src = (const float*)_src.m_data;
        const float* end = (const float*)_src.m_data + totalNumChannels;
        switch(_dstFormat)
        {
        case TextureFormat::BGR8:
            {
                uint8_t* dst = (uint8_t*)dstData;

                for (;src < end; src+=4, dst+=3)
                {
                    bgr8FromRgba32f(dst, src);
                }
            }
        break;

        case TextureFormat::RGB8:
            {
                uint8_t* dst = (uint8_t*)dstData;

                for (;src < end; src+=4, dst+=3)
                {
                    rgb8FromRgba32f(dst, src);
                }
            }
        break;

        case TextureFormat::RGB16:
            {
                uint16_t* dst = (uint16_t*)dstData;

                for (;src < end; src+=4, dst+=3)
                {
                    rgb16FromRgba32f(dst, src);
                }
            }
        break;

        case TextureFormat::RGB16F:
            {
                uint16_t* dst = (uint16_t*)dstData;

                for (;src < end; src+=4, dst+=3)
                {
                    rgb16fFromRgba32f(dst, src);
                }
            }
        break;

        case TextureFormat::RGB32F:
            {
                float* dst = (float*)dstData;

                for (;src < end; src+=4, dst+=3)
                {
                    rgb32fFromRgba32f(dst, src);
                }
            }
        break;

        case TextureFormat::RGBE:
            {
                uint8_t* dst = (uint8_t*)dstData;

                for (;src < end; src+=4, dst+=4)
                {
                    rgbeFromRgba32f(dst, src);
                }
            }
        break;

        case TextureFormat::BGRA8:
            {
                uint8_t* dst = (uint8_t*)dstData;

                for (;src < end; src+=4, dst+=4)
                {
                    bgra8FromRgba32f(dst, src);
                }
            }
        break;

        case TextureFormat::RGBA8:
            {
                uint8_t* dst = (uint8_t*)dstData;

                for (;src < end; src+=4, dst+=4)
                {
                    rgba8FromRgba32f(dst, src);
                }
            }
        break;

        case TextureFormat::RGBA16:
            {
                uint16_t* dst = (uint16_t*)dstData;

                for (;src < end; src+=4, dst+=4)
                {
                    rgba16FromRgba32f(dst, src);
                }
            }
        break;

        case TextureFormat::RGBA16F:
            {
                uint16_t* dst = (uint16_t*)dstData;

                for (;src < end; src+=4, dst+=4)
                {
                    rgba16fFromRgba32f(dst, src);
                }
            }
        break;

        case TextureFormat::RGBA32F:
            {
                float* dst = (float*)dstData;

                for (;src < end; src+=4, dst+=4)
                {
                    rgba32fFromRgba32f(dst, src);
                }
            }
        break;

        default:
            {
                DEBUG_CHECK(false, "Unknown image format.");
            }
        break;
        };

        // Fill image structure.
        Image result;
        result.m_data = dstData;
        result.m_width = _src.m_width;
        result.m_height = _src.m_height;
        result.m_dataSize = dstDataSize;
        result.m_format = _dstFormat;
        result.m_numMips = _src.m_numMips;
        result.m_numFaces = _src.m_numFaces;

        // Output.
        imageMove(_dst, result, _allocator);
    }

    void imageFromRgba32f(Image& _image, TextureFormat::Enum _textureFormat, AllocatorI* _allocator)
    {
        Image tmp;
        imageFromRgba32f(tmp, _textureFormat, _image, _allocator);
        imageMove(_image, tmp, _allocator);
    }

    void imageConvert(Image& _dst, TextureFormat::Enum _dstFormat, const Image& _src, AllocatorI* _allocator)
    {
        // Image _src to rgba32f.
        ImageSoftRef imageRgba32f;
        if (TextureFormat::RGBA32F == _src.m_format)
        {
            imageRef(imageRgba32f, _src);
        }
        else
        {
            imageToRgba32f(imageRgba32f, _src, _allocator);
        }

        // Image rgba32f to _dst.
        if (TextureFormat::RGBA32F == _dstFormat)
        {
            imageUnload(_dst, _allocator);
            if (imageRgba32f.m_isRef)
            {
                imageCopy(_dst, imageRgba32f, _allocator);
            }
            else
            {
                imageMove(_dst, imageRgba32f, _allocator);
            }

        }
        else
        {
            imageUnload(_dst, _allocator);
            imageFromRgba32f(_dst, _dstFormat, imageRgba32f, _allocator);
        }

        // Cleanup.
        imageUnload(imageRgba32f, _allocator);
    }

    void imageConvert(Image& _image, TextureFormat::Enum _format, AllocatorI* _allocator)
    {
        if (_format != _image.m_format)
        {
            Image tmp;
            imageConvert(tmp, _format, _image, _allocator);
            imageMove(_image, tmp, _allocator);
        }
    }

    void imageGetPixel(void* _out, TextureFormat::Enum _format, uint32_t _x, uint32_t _y, uint8_t _face, uint8_t _mip, const Image& _image)
    {
        // Input check.
        DEBUG_CHECK(_x < _image.m_width,       "Invalid input parameters. X coord bigger than image width.");
        DEBUG_CHECK(_y < _image.m_height,      "Invalid input parameters. Y coord bigger than image height.");
        DEBUG_CHECK(_face < _image.m_numFaces, "Invalid input parameters. Requesting pixel from non-existing face.");
        DEBUG_CHECK(_mip < _image.m_numMips,   "Invalid input parameters. Requesting pixel from non-existing mip level.");

        const uint32_t bytesPerPixel = getImageDataInfo(_image.m_format).m_bytesPerPixel;
        const uint32_t pitch = _image.m_width * bytesPerPixel;

        // Get face and mip offset.
        uint32_t offset = 0;
        for (uint8_t face = 0; face < _face; ++face)
        {
            for (uint8_t mip = 0, end = _mip+1; mip < end; ++mip)
            {
                const uint32_t width  = CMFT_MAX(UINT32_C(1), _image.m_width  >> mip);
                const uint32_t height = CMFT_MAX(UINT32_C(1), _image.m_height >> mip);
                offset += width * height * bytesPerPixel;
            }
        }

        const void* src = (const void*)((const uint8_t*)_image.m_data + offset + _y*pitch + _x*bytesPerPixel);

        // Output.
        if (_image.m_format == _format)
        {
            // Image is already in requested format, just copy data.
            memcpy(_out, src, bytesPerPixel);
        }
        else if (_image.m_format == TextureFormat::RGBA32F)
        {
            // Image is in rgba32f format. Transform to output format.
            fromRgba32f(_out, _format, (const float*)src);
        }
        else
        {
            // Image is in some other format.
            // Transform to rgba32f and then back to requested output format.
            float buf[4];
            toRgba32f(buf, _image.m_format, src);
            fromRgba32f(_out, _format, buf);
        }
    }

    void imageCubemapGetPixel(void* _out, TextureFormat::Enum _format, float _dir[3], uint8_t _mip, const Image& _image)
    {
        float uu;
        float vv;
        uint8_t face;
        vecToTexelCoord(uu, vv, face, _dir);

        const float sizeMinusOne = float(int32_t(_image.m_width-1));
        const int32_t xx = int32_t(uu*sizeMinusOne);
        const int32_t yy = int32_t(vv*sizeMinusOne);

        imageGetPixel(_out, _format, xx, yy, face, _mip, _image);
    }

    // Notice: this is the most trivial image resampling implementation. Use this only for testing/debugging purposes!
    void imageResize(Image& _dst, uint32_t _width, uint32_t _height, const Image& _src, AllocatorI* _allocator)
    {
        // Operation is done in rgba32f format.
        ImageSoftRef imageRgba32f;
        imageRefOrConvert(imageRgba32f, TextureFormat::RGBA32F, _src, _allocator);

        // Alloc dst data.
        const uint32_t bytesPerPixel = 4 /*numChannels*/ * 4 /*bytesPerChannel*/;
        uint32_t dstDataSize = 0;
        uint32_t dstOffsets[CUBE_FACE_NUM][MAX_MIP_NUM];
        for (uint8_t face = 0; face < imageRgba32f.m_numFaces; ++face)
        {
            for (uint8_t mip = 0; mip < imageRgba32f.m_numMips; ++mip)
            {
                dstOffsets[face][mip] = dstDataSize;
                const uint32_t dstMipWidth  = CMFT_MAX(UINT32_C(1), _width  >> mip);
                const uint32_t dstMipHeight = CMFT_MAX(UINT32_C(1), _height >> mip);
                dstDataSize += dstMipWidth * dstMipHeight * bytesPerPixel;
            }
        }
        void* dstData = CMFT_ALLOC(_allocator, dstDataSize);
        MALLOC_CHECK(dstData);

        // Get source offsets.
        uint32_t srcOffsets[CUBE_FACE_NUM][MAX_MIP_NUM];
        imageGetMipOffsets(srcOffsets, imageRgba32f);

        // Resample.
        for (uint8_t face = 0; face < imageRgba32f.m_numFaces; ++face)
        {
            for (uint8_t mip = 0; mip < imageRgba32f.m_numMips; ++mip)
            {
                const uint8_t  srcMip       = CMFT_MIN(mip, uint8_t(_src.m_numMips-1));
                const uint32_t srcMipWidth  = CMFT_MAX(UINT32_C(1), imageRgba32f.m_width  >> srcMip);
                const uint32_t srcMipHeight = CMFT_MAX(UINT32_C(1), imageRgba32f.m_height >> srcMip);
                const uint32_t srcMipPitch  = srcMipWidth * bytesPerPixel;
                const uint8_t* srcMipData   = (const uint8_t*)imageRgba32f.m_data + srcOffsets[face][srcMip];

                const uint32_t dstMipWidth  = CMFT_MAX(UINT32_C(1), _width  >> mip);
                const uint32_t dstMipHeight = CMFT_MAX(UINT32_C(1), _height >> mip);
                const uint32_t dstMipPitch  = dstMipWidth * bytesPerPixel;

                const float    dstToSrcRatioXf = cmft::utof(srcMipWidth) /cmft::utof(dstMipWidth);
                const float    dstToSrcRatioYf = cmft::utof(srcMipHeight)/cmft::utof(dstMipHeight);
                const uint32_t dstToSrcRatioX  = cmft::ftou(dstToSrcRatioXf);
                const uint32_t dstToSrcRatioY  = cmft::ftou(dstToSrcRatioYf);

                uint8_t* dstMipData = (uint8_t*)dstData + dstOffsets[face][mip];

                for (int32_t yDst = 0; yDst < int32_t(dstMipHeight); ++yDst)
                {
                    uint8_t* dstFaceRow = (uint8_t*)dstMipData + yDst*dstMipPitch;

                    for (int32_t xDst = 0; xDst < int32_t(dstMipWidth); ++xDst)
                    {
                        float* dstFaceColumn = (float*)((uint8_t*)dstFaceRow + xDst*bytesPerPixel);

                        float color[3] = { 0.0f, 0.0f, 0.0f };
                        uint32_t weight = 0;

                        uint32_t       ySrc    = cmft::ftou(float(yDst)*dstToSrcRatioYf);
                        uint32_t const ySrcEnd = ySrc + CMFT_MAX(1, dstToSrcRatioY);
                        for (; ySrc < ySrcEnd; ++ySrc)
                        {
                            const uint8_t* srcRowData = (const uint8_t*)srcMipData + ySrc*srcMipPitch;

                            uint32_t       xSrc    = cmft::ftou(float(xDst)*dstToSrcRatioXf);
                            uint32_t const xSrcEnd = xSrc + CMFT_MAX(1, dstToSrcRatioX);
                            for (; xSrc < xSrcEnd; ++xSrc)
                            {
                                const float* srcColumnData = (const float*)((const uint8_t*)srcRowData + xSrc*bytesPerPixel);
                                color[0] += srcColumnData[0];
                                color[1] += srcColumnData[1];
                                color[2] += srcColumnData[2];
                                weight++;
                            }
                        }

                        const float invWeight = 1.0f/cmft::utof(CMFT_MAX(weight, UINT32_C(1)));
                        dstFaceColumn[0] = color[0] * invWeight;
                        dstFaceColumn[1] = color[1] * invWeight;
                        dstFaceColumn[2] = color[2] * invWeight;
                        dstFaceColumn[3] = 1.0f;
                    }
                }
            }
        }

        // Fill image structure.
        Image result;
        result.m_width = _width;
        result.m_height = _height;
        result.m_dataSize = dstDataSize;
        result.m_format = TextureFormat::RGBA32F;
        result.m_numMips = imageRgba32f.m_numMips;
        result.m_numFaces = imageRgba32f.m_numFaces;
        result.m_data = dstData;

        // Convert result to source format.
        if (TextureFormat::RGBA32F == _src.m_format)
        {
            imageMove(_dst, result, _allocator);
        }
        else
        {
            imageConvert(_dst, (TextureFormat::Enum)_src.m_format, result, _allocator);
            imageUnload(result, _allocator);
        }

        // Cleanup.
        imageUnload(imageRgba32f, _allocator);
    }

    void imageResize(Image& _image, uint32_t _width, uint32_t _height, AllocatorI* _allocator)
    {
        Image tmp;
        imageResize(tmp, _width, _height, _image, _allocator);
        imageMove(_image, tmp, _allocator);
    }

    static inline void faceSizeToWH(uint32_t& _width, uint32_t& _height, uint32_t _faceSize, const cmft::Image& _image)
    {
        if (cmft::imageIsLatLong(_image))
        {
            _width  = _faceSize*4;
            _height = _faceSize*2;
        }
        else if (imageIsCubeCross(_image, true))
        {
            const float aspect = float(int32_t(_image.m_width))/float(int32_t(_image.m_height));
            const bool isVertical = dm::equals(aspect, 3.0f/4.0f, 0.0001f);
            if (isVertical)
            {
                _width  = _faceSize*3;
                _height = _faceSize*4;
            }
            else // isHorizontal
            {
                _width  = _faceSize*4;
                _height = _faceSize*3;
            }
        }
        else if (imageIsHStrip(_image))
        {
            _width  = _faceSize*6;
            _height = _faceSize;
        }
        else if (imageIsVStrip(_image))
        {
            _width  = _faceSize;
            _height = _faceSize*6;
        }
        else // Cubemap.
        {
            _width  = _faceSize;
            _height = _faceSize;
        }
    }

    void imageResize(Image& _dst, uint32_t _faceSize, const Image& _src, AllocatorI* _allocator)
    {
        uint32_t width, height;
        faceSizeToWH(width, height, _faceSize, _src);
        imageResize(_dst, width, height, _src, _allocator);
    }

    void imageResize(Image& _image, uint32_t _faceSize, AllocatorI* _allocator)
    {
        uint32_t width, height;
        faceSizeToWH(width, height, _faceSize, _image);
        imageResize(_image, width, height, _allocator);
    }

    uint32_t imageGetCubemapFaceSize(const Image& _image)
    {
        if (cmft::imageIsLatLong(_image))
        {
            return _image.m_width>>2;
        }
        else if (imageIsHStrip(_image))
        {
            return _image.m_height;
        }
        else if (imageIsCubeCross(_image, true))
        {
            const float aspect = float(int32_t(_image.m_width))/float(int32_t(_image.m_height));
            const bool isVertical = dm::equals(aspect, 3.0f/4.0f, 0.0001f);
            if (isVertical)
            {
                return _image.m_height>>2;
            }
            else // isHorizontal.
            {
                return _image.m_width>>2;
            }
        }
        else // Image is vstrip or cubemap.
        {
            return _image.m_width;
        }
    }

    void imageTransformUseMacroInstead(Image* _image, ...)
    {
        va_list argList;
        va_start(argList, _image);
        imageTransformArg(*_image, argList);
        va_end(argList);
    }

    void imageTransformArg(Image& _image, va_list _argList)
    {
        uint32_t op = va_arg(_argList, uint32_t);
        if (UINT32_MAX != op)
        {
            const uint32_t bytesPerPixel = getImageDataInfo(_image.m_format).m_bytesPerPixel;

            uint32_t offsets[CUBE_FACE_NUM][MAX_MIP_NUM];
            imageGetMipOffsets(offsets, _image);

            uint8_t* tmp = (uint8_t*)alloca(bytesPerPixel * _image.m_width);

            for (uint8_t ii = 0; op != UINT32_MAX; ++ii, op = va_arg(_argList, uint32_t))
            {
                const uint16_t imageOp = (op&IMAGE_OP_MASK);
                const uint8_t imageFace = (op&IMAGE_FACE_MASK)>>IMAGE_FACE_SHIFT;

                if (imageOp&IMAGE_OP_ROT_90)
                {
                    if (_image.m_width == _image.m_height)
                    {
                        for (uint8_t mip = 0; mip < _image.m_numMips; ++mip)
                        {
                            const uint32_t width  = CMFT_MAX(UINT32_C(1), _image.m_width  >> mip);
                            const uint32_t height = CMFT_MAX(UINT32_C(1), _image.m_height >> mip);
                            const uint32_t pitch  = width * bytesPerPixel;

                            uint8_t* facePtr = (uint8_t*)_image.m_data + offsets[imageFace][mip];
                            for (uint32_t yy = 0, yyEnd = height-1; yy < height; ++yy, --yyEnd)
                            {
                                uint8_t* rowPtr    = (uint8_t*)facePtr + yy*pitch;
                                uint8_t* columnPtr = (uint8_t*)facePtr + yyEnd*bytesPerPixel;
                                for (uint32_t xx = 0, xxEnd = width-1; xx < width; ++xx, --xxEnd)
                                {
                                    if (xx < yyEnd)
                                    {
                                        uint8_t* aa = (uint8_t*)rowPtr    + xx*bytesPerPixel;
                                        uint8_t* bb = (uint8_t*)columnPtr + xxEnd*pitch;
                                        cmft::swap(aa, bb, tmp, bytesPerPixel);
                                    }
                                }
                            }

                            // Flip X.
                            for (uint32_t yy = 0, yyEnd = height-1; yy < yyEnd; ++yy, --yyEnd)
                            {
                                uint8_t* rowPtr    = (uint8_t*)facePtr + pitch*yy;
                                uint8_t* rowPtrEnd = (uint8_t*)facePtr + pitch*yyEnd;
                                cmft::swap(rowPtr, rowPtrEnd, tmp, pitch);
                            }
                        }
                    }
                    else
                    {
                        WARN("Because image data transformation is done in place, "
                             "rotation operations work only when image width is equal to image height.");
                    }
                }

                if (imageOp&IMAGE_OP_ROT_180)
                {
                    if (_image.m_width == _image.m_height)
                    {
                        for (uint8_t mip = 0; mip < _image.m_numMips; ++mip)
                        {
                            const uint32_t width  = CMFT_MAX(UINT32_C(1), _image.m_width  >> mip);
                            const uint32_t height = CMFT_MAX(UINT32_C(1), _image.m_height >> mip);
                            const uint32_t pitch  = width * bytesPerPixel;

                            uint8_t* facePtr = (uint8_t*)_image.m_data + offsets[imageFace][mip];
                            uint32_t yy = 0, yyEnd = height-1;
                            for (; yy < yyEnd; ++yy, --yyEnd)
                            {
                                uint8_t* rowPtr    = (uint8_t*)facePtr + pitch*yy;
                                uint8_t* rowPtrEnd = (uint8_t*)facePtr + pitch*yyEnd;
                                for (uint32_t xx = 0, xxEnd = width-1; xx < width; ++xx, --xxEnd)
                                {
                                    uint8_t* aa = (uint8_t*)rowPtr    + bytesPerPixel*xx;
                                    uint8_t* bb = (uint8_t*)rowPtrEnd + bytesPerPixel*xxEnd;
                                    cmft::swap(aa, bb, tmp, bytesPerPixel);
                                }
                            }

                            // Handle middle line as special case.
                            if (yy == yyEnd)
                            {
                                uint8_t* rowPtr = (uint8_t*)facePtr + pitch*yy;
                                for (uint32_t xx = 0, xxEnd = width-1; xx < xxEnd; ++xx, --xxEnd)
                                {
                                    uint8_t* aa = (uint8_t*)rowPtr + bytesPerPixel*xx;
                                    uint8_t* bb = (uint8_t*)rowPtr + bytesPerPixel*xxEnd;
                                    cmft::swap(aa, bb, tmp, bytesPerPixel);
                                }
                            }
                        }
                    }
                    else
                    {
                        WARN("Because image data transformation is done in place, "
                             "rotation operations work only when image width is equal to image height."
                             );
                    }
                }

                if (imageOp&IMAGE_OP_ROT_270)
                {
                    if (_image.m_width == _image.m_height)
                    {
                        for (uint8_t mip = 0; mip < _image.m_numMips; ++mip)
                        {
                            const uint32_t width  = CMFT_MAX(UINT32_C(1), _image.m_width  >> mip);
                            const uint32_t height = CMFT_MAX(UINT32_C(1), _image.m_height >> mip);
                            const uint32_t pitch  = width * bytesPerPixel;

                            uint8_t* facePtr = (uint8_t*)_image.m_data + offsets[imageFace][mip];
                            for (uint32_t yy = 0; yy < height; ++yy)
                            {
                                uint8_t* rowPtr    = (uint8_t*)facePtr + yy*pitch;
                                uint8_t* columnPtr = (uint8_t*)facePtr + yy*bytesPerPixel;
                                for (uint32_t xx = 0; xx < width; ++xx)
                                {
                                    if (xx > yy)
                                    {
                                        uint8_t* aa = (uint8_t*)rowPtr    + xx*bytesPerPixel;
                                        uint8_t* bb = (uint8_t*)columnPtr + xx*pitch;
                                        cmft::swap(aa, bb, tmp, bytesPerPixel);
                                    }
                                }
                            }

                            // Flip X.
                            for (uint32_t yy = 0, yyEnd = height-1; yy < yyEnd; ++yy, --yyEnd)
                            {
                                uint8_t* rowPtr    = (uint8_t*)facePtr + pitch*yy;
                                uint8_t* rowPtrEnd = (uint8_t*)facePtr + pitch*yyEnd;
                                cmft::swap(rowPtr, rowPtrEnd, tmp, pitch);
                            }
                        }
                    }
                    else
                    {
                        WARN("Because image data transformation is done in place, "
                             "rotation operations work only when image width is equal to image height."
                             );
                    }
                }

                if (imageOp&IMAGE_OP_FLIP_X)
                {
                    for (uint8_t mip = 0; mip < _image.m_numMips; ++mip)
                    {
                        const uint32_t width  = CMFT_MAX(UINT32_C(1), _image.m_width  >> mip);
                        const uint32_t height = CMFT_MAX(UINT32_C(1), _image.m_height >> mip);
                        const uint32_t pitch  = width * bytesPerPixel;

                        uint8_t* facePtr = (uint8_t*)_image.m_data + offsets[imageFace][mip];
                        for (uint32_t yy = 0, yyEnd = height-1; yy < yyEnd; ++yy, --yyEnd)
                        {
                            uint8_t* rowPtr    = (uint8_t*)facePtr + pitch*yy;
                            uint8_t* rowPtrEnd = (uint8_t*)facePtr + pitch*yyEnd;
                            cmft::swap(rowPtr, rowPtrEnd, tmp, pitch);
                        }
                    }
                }

                if (imageOp&IMAGE_OP_FLIP_Y)
                {
                    for (uint8_t mip = 0; mip < _image.m_numMips; ++mip)
                    {
                        const uint32_t width  = CMFT_MAX(UINT32_C(1), _image.m_width  >> mip);
                        const uint32_t height = CMFT_MAX(UINT32_C(1), _image.m_height >> mip);
                        const uint32_t pitch  = width * bytesPerPixel;

                        uint8_t* facePtr = (uint8_t*)_image.m_data + offsets[imageFace][mip];
                        for (uint32_t yy = 0; yy < height; ++yy)
                        {
                            uint8_t* rowPtr = (uint8_t*)facePtr + pitch*yy;
                            for (uint32_t xx = 0, xxEnd = width-1; xx < xxEnd; ++xx, --xxEnd)
                            {
                                uint8_t* columnPtr    = (uint8_t*)rowPtr + bytesPerPixel*xx;
                                uint8_t* columnPtrEnd = (uint8_t*)rowPtr + bytesPerPixel*xxEnd;
                                cmft::swap(columnPtr, columnPtrEnd, tmp, bytesPerPixel);
                            }
                        }
                    }
                }
            }
        }
    }

    void imageGenerateMipMapChain(Image& _image, uint8_t _numMips, AllocatorI* _allocator)
    {
        // Processing is done in rgba32f format.
        ImageHardRef imageRgba32f;
        imageRefOrConvert(imageRgba32f, TextureFormat::RGBA32F, _image, _allocator);

        // Calculate dataSize and offsets for the entire mip map chain.
        uint32_t dstOffsets[CUBE_FACE_NUM][MAX_MIP_NUM];
        uint32_t dstDataSize = 0;
        uint8_t mipCount = 0;
        const uint8_t maxMipNum = CMFT_MIN(_numMips, uint8_t(MAX_MIP_NUM));
        const uint32_t bytesPerPixel = 4 /*numChannels*/ * 4 /*bytesPerChannel*/;
        for (uint8_t face = 0; face < imageRgba32f.m_numFaces; ++face)
        {
            uint32_t width = 0;
            uint32_t height = 0;

            for (mipCount = 0; (mipCount < maxMipNum) && (width != 1) && (height != 1); ++mipCount)
            {
                dstOffsets[face][mipCount] = dstDataSize;
                width  = CMFT_MAX(UINT32_C(1), imageRgba32f.m_width  >> mipCount);
                height = CMFT_MAX(UINT32_C(1), imageRgba32f.m_height >> mipCount);

                dstDataSize += width * height * bytesPerPixel;
            }
        }

        // Alloc data.
        void* dstData = CMFT_ALLOC(_allocator, dstDataSize);
        MALLOC_CHECK(dstData);

        // Get source offsets.
        uint32_t srcOffsets[CUBE_FACE_NUM][MAX_MIP_NUM];
        imageGetMipOffsets(srcOffsets, imageRgba32f);

        // Generate mip chain.
        for (uint8_t face = 0; face < imageRgba32f.m_numFaces; ++face)
        {
            for (uint8_t mip = 0; mip < mipCount; ++mip)
            {
                const uint32_t width  = CMFT_MAX(UINT32_C(1), imageRgba32f.m_width  >> mip);
                const uint32_t height = CMFT_MAX(UINT32_C(1), imageRgba32f.m_height >> mip);
                const uint32_t pitch = width * bytesPerPixel;

                uint8_t* dstMipData       = (uint8_t*)dstData                   + dstOffsets[face][mip];
                const uint8_t* srcMipData = (const uint8_t*)imageRgba32f.m_data + srcOffsets[face][mip];

                // If mip is present, copy data.
                if (mip < imageRgba32f.m_numMips)
                {
                    for (uint32_t yy = 0; yy < height; ++yy)
                    {
                        uint8_t* dst       = (uint8_t*)dstMipData       + yy*pitch;
                        const uint8_t* src = (const uint8_t*)srcMipData + yy*pitch;
                        memcpy(dst, src, pitch);
                    }
                }
                // Else generate it.
                else
                {
                    const uint8_t parentMip = mip - 1;
                    const uint32_t parentWidth = CMFT_MAX(UINT32_C(1), imageRgba32f.m_width >> parentMip);
                    const uint32_t parentPitch = parentWidth * bytesPerPixel;
                    const uint8_t* parentMipData = (const uint8_t*)dstData + dstOffsets[face][parentMip];

                    for (uint32_t yy = 0; yy < height; ++yy)
                    {
                        uint8_t* dstRowData = (uint8_t*)dstMipData + pitch*yy;
                        for (uint32_t xx = 0; xx < width; ++xx)
                        {
                            float* dstColumnData = (float*)((uint8_t*)dstRowData + xx*bytesPerPixel);

                            float color[4] = { 0.0f, 0.0f, 0.0f, 0.0f };
                            for (uint32_t yParent = yy*2, yEnd = yParent+2; yParent < yEnd; ++yParent)
                            {
                                const uint8_t* parentRowData = (const uint8_t*)parentMipData + parentPitch*yParent;
                                for (uint32_t xParent = xx*2, xEnd = xParent+2; xParent < xEnd; ++xParent)
                                {
                                    const float* parentColumnData = (const float*)((const uint8_t*)parentRowData + xParent*bytesPerPixel);
                                    color[0] += parentColumnData[0];
                                    color[1] += parentColumnData[1];
                                    color[2] += parentColumnData[2];
                                    color[3] += parentColumnData[3];
                                }
                            }

                            dstColumnData[0] = color[0] * 0.25f;
                            dstColumnData[1] = color[1] * 0.25f;
                            dstColumnData[2] = color[2] * 0.25f;
                            dstColumnData[3] = color[3] * 0.25f;
                        }
                    }
                }
            }
        }

        // Fill image structure.
        Image result;
        result.m_width = imageRgba32f.m_width;
        result.m_height = imageRgba32f.m_height;
        result.m_dataSize = dstDataSize;
        result.m_format = imageRgba32f.m_format;
        result.m_numMips = mipCount;
        result.m_numFaces = imageRgba32f.m_numFaces;
        result.m_data = dstData;

        // Convert result to source format.
        if (TextureFormat::RGBA32F == (TextureFormat::Enum)_image.m_format)
        {
            imageMove(_image, result, _allocator);
        }
        else
        {
            imageConvert(_image, (TextureFormat::Enum)_image.m_format, result, _allocator);
            imageUnload(result, _allocator);
        }

        // Cleanup.
        imageUnload(imageRgba32f, _allocator);
    }

<<<<<<< HEAD
    void imageApplyGamma(Image& _image, float _gammaPow, AllocatorI* _allocator)
=======

    // From: http://chilliant.blogspot.pt/2012/08/srgb-approximations-for-hlsl.html
    float ToSRGBApprox(float v)
    {
        float S1 = sqrtf( v );
        float S2 = sqrtf( S1 );
        float S3 = sqrtf( S2 );
        float sRGB = 0.585122381f * S1 + 0.783140355f * S2 - 0.368262736f * S3;
        return sRGB;
    }

    void imageEncodeRGBM( Image& _image, bx::AllocatorI* _allocator )
    {
        // Operation is done in rgba32f format.
        ImageHardRef imageRgba32f;
        imageRefOrConvert( imageRgba32f, TextureFormat::RGBA32F, _image, _allocator );

        // Iterate through image channels and apply gamma function.
        float* channel = (float*)imageRgba32f.m_data;
        const float* end = (const float*)((const uint8_t*)imageRgba32f.m_data + imageRgba32f.m_dataSize);

        float rgbm[4];
        for (; channel < end; channel += 4)
        {
            // convert to gamma space before encoding
            channel[0] = ToSRGBApprox(channel[0]);
            channel[1] = ToSRGBApprox(channel[1]);
            channel[2] = ToSRGBApprox(channel[2]);
            channel[3] = ToSRGBApprox(channel[3]);

            memcpy( rgbm, channel, 4*sizeof(float) );

            rgbm[0] /= 6.0f;
            rgbm[1] /= 6.0f;
            rgbm[2] /= 6.0f;

            float m = fsaturate(fmaxf(fmaxf(rgbm[0], rgbm[1]), fmaxf(rgbm[2], 1e-6f)));
            m = ceil(rgbm[3] * 255.0f) / 255.0f;
            rgbm[0] /= m;
            rgbm[1] /= m;
            rgbm[2] /= m;
            rgbm[3] = m;

            channel[0] = rgbm[0];
            channel[1] = rgbm[1];
            channel[2] = rgbm[2];
            channel[3] = rgbm[3];
        }

        // Convert to BGRA8 format as final. Overrides any format the user asks
        if (imageRgba32f.isCopy())
        {
            imageConvert( _image, TextureFormat::BGRA8, imageRgba32f, _allocator );
        }

        // Cleanup.
        imageUnload(imageRgba32f, _allocator);
    }

    void imageApplyGamma(Image& _image, float _gammaPow, bx::AllocatorI* _allocator)
>>>>>>> ef707a45
    {
        // Do nothing if _gammaPow is ~= 1.0f.
        if (cmft::equals(_gammaPow, 1.0, 0.0001f))
        {
            return;
        }

        // Operation is done in rgba32f format.
        ImageHardRef imageRgba32f;
        imageRefOrConvert(imageRgba32f, TextureFormat::RGBA32F, _image, _allocator);

        // Iterate through image channels and apply gamma function.
        float* channel = (float*)imageRgba32f.m_data;
        const float* end = (const float*)((const uint8_t*)imageRgba32f.m_data + imageRgba32f.m_dataSize);

        for (;channel < end; channel+=4)
        {
            channel[0] = powf(channel[0], _gammaPow);
            channel[1] = powf(channel[1], _gammaPow);
            channel[2] = powf(channel[2], _gammaPow);
            //channel[3] = leave alpha channel as is.
        }

        // If image was converted, convert back to original format.
        if (imageRgba32f.isCopy())
        {
            imageConvert(_image, (TextureFormat::Enum)_image.m_format, imageRgba32f, _allocator);
        }

        // Cleanup.
        imageUnload(imageRgba32f, _allocator);
    }

    void imageClamp(Image& _dst, const Image& _src, AllocatorI* _allocator)
    {
        // Get a copy in rgba32f format.
        Image imageRgba32f;
        imageConvert(imageRgba32f, TextureFormat::RGBA32F, _src, _allocator);

        // Iterate through image channels and clamp to [0.0-1.0] range.
        float* channel = (float*)imageRgba32f.m_data;
        const float* end = (const float*)((const uint8_t*)imageRgba32f.m_data + imageRgba32f.m_dataSize);

        for (;channel < end; channel+=4)
        {
            channel[0] = CMFT_CLAMP(channel[0], 0.0f, 1.0f);
            channel[1] = CMFT_CLAMP(channel[1], 0.0f, 1.0f);
            channel[2] = CMFT_CLAMP(channel[2], 0.0f, 1.0f);
            channel[3] = CMFT_CLAMP(channel[3], 0.0f, 1.0f);
        }

        // Move or convert to original format.
        if (TextureFormat::RGBA32F == _src.m_format)
        {
            imageMove(_dst, imageRgba32f, _allocator);
        }
        else
        {
            imageConvert(_dst, (TextureFormat::Enum)_src.m_format, imageRgba32f, _allocator);
            imageUnload(imageRgba32f, _allocator);
        }
    }

    void imageClamp(Image& _image, AllocatorI* _allocator)
    {
        // Operation is done in rgba32f format.
        ImageHardRef imageRgba32f;
        imageRefOrConvert(imageRgba32f, TextureFormat::RGBA32F, _image, _allocator);

        // Iterate through image channels and clamp to [0.0-1.0] range.
        float* channel = (float*)imageRgba32f.m_data;
        const float* end = (const float*)((const uint8_t*)imageRgba32f.m_data + imageRgba32f.m_dataSize);

        for (;channel < end; channel+=4)
        {
            channel[0] = CMFT_CLAMP(channel[0], 0.0f, 1.0f);
            channel[1] = CMFT_CLAMP(channel[1], 0.0f, 1.0f);
            channel[2] = CMFT_CLAMP(channel[2], 0.0f, 1.0f);
            channel[3] = CMFT_CLAMP(channel[3], 0.0f, 1.0f);
        }

        // If image was converted, convert back to original format.
        if (imageRgba32f.isCopy())
        {
            imageConvert(_image, (TextureFormat::Enum)_image.m_format, imageRgba32f, _allocator);
        }

        // Cleanup.
        imageUnload(imageRgba32f, _allocator);
    }

    bool imageIsCubemap(const Image& _image)
    {
        return (6 == _image.m_numFaces) && (_image.m_width == _image.m_height);
    }

    bool imageIsLatLong(const Image& _image)
    {
        const float aspect = (float)(int32_t)_image.m_width/(float)(int32_t)_image.m_height;
        return cmft::equals(aspect, 2.0f, 0.00001f);
    }

    bool imageIsHStrip(const Image& _image)
    {
        return (_image.m_width == 6*_image.m_height);
    }

    bool imageIsVStrip(const Image& _image)
    {
        return (6*_image.m_width == _image.m_height);
    }

    bool imageIsOctant(const Image& _image)
    {
        return (_image.m_width == _image.m_height);
    }

    bool imageValidCubemapFaceList(const Image _faceList[6])
    {
        const uint32_t size = _faceList[0].m_width;
        const uint8_t numMips = _faceList[0].m_numMips;
        for (uint8_t face = 0; face < 6; ++face)
        {
            if (_faceList[face].m_width != _faceList[face].m_height
            ||  size    != _faceList[face].m_width
            ||  numMips != _faceList[face].m_numMips)
            {
                return false;
            }
        }
        return true;
    }

    bool imageIsCubeCross(const Image& _image, bool _fastCheck)
    {
        // Check face count.
        if (1 != _image.m_numFaces)
        {
            return false;
        }

        // Check aspect.
        const float aspect = (float)(int32_t)_image.m_width/(float)(int32_t)_image.m_height;
        const bool isVertical   = dm::equals(aspect, 3.0f/4.0f, 0.0001f);
        const bool isHorizontal = dm::equals(aspect, 4.0f/3.0f, 0.0001f);

        if (!isVertical && !isHorizontal)
        {
            return false;
        }

        // Aspect ratio is valid.
        if (_fastCheck)
        {
            return true;
        }

        // Define key points.
        const uint32_t bytesPerPixel = getImageDataInfo(_image.m_format).m_bytesPerPixel;
        const uint32_t imagePitch = _image.m_width * bytesPerPixel;

        const uint32_t faceSize = cmft::alignf((float)(int32_t)_image.m_width / (isVertical ? 3.0f : 4.0f), bytesPerPixel);
        const uint32_t facePitch = faceSize * bytesPerPixel;
        const uint32_t rowDataSize = imagePitch * faceSize;

        const uint32_t halfFacePitch   = cmft::alignf((float)(int32_t)facePitch   / 2.0f, bytesPerPixel);
        const uint32_t halfRowDataSize = cmft::alignf((float)(int32_t)rowDataSize / 2.0f, bytesPerPixel);

        uint32_t keyPointsOffsets[6];
        if (isVertical)
        {
            //   ___ ___ ___
            //  |   |   |   | -> rowDataSize
            //  |___|___|___|
            //
            //   ___  -> facePitch
            //
            //   . -> keyPoint
            //       ___
            //    . |Y+ | .
            //   ___|___|___
            //  |X- |Z+ |X+ |
            //  |___|___|___|
            //    . |Y- | .
            //      |___|
            //    . |Z- | .
            //      |___|
            //
            const uint32_t leftCenter  = halfRowDataSize + halfFacePitch;
            const uint32_t rightCenter = halfRowDataSize + 5*halfFacePitch;
            const uint32_t firstRow  = 0;
            const uint32_t thirdRow  = 2*rowDataSize;
            const uint32_t fourthRow = 3*rowDataSize;
            keyPointsOffsets[0] =  leftCenter + firstRow;  //+x
            keyPointsOffsets[1] = rightCenter + firstRow;  //-x
            keyPointsOffsets[2] =  leftCenter + thirdRow;  //+y
            keyPointsOffsets[3] = rightCenter + thirdRow;  //-y
            keyPointsOffsets[4] =  leftCenter + fourthRow; //+z
            keyPointsOffsets[5] = rightCenter + fourthRow; //-z
        }
        else
        {
            //       ___
            //    . |+Y | .   .
            //   ___|___|___ ___
            //  |-X |+Z |+X |-Z |
            //  |___|___|___|___|
            //    . |-Y | .   .
            //      |___|
            //
            const uint32_t center0 = halfRowDataSize + halfFacePitch;
            const uint32_t center1 = halfRowDataSize + 5*halfFacePitch;
            const uint32_t center2 = halfRowDataSize + 7*halfFacePitch;
            const uint32_t firstRow = 0;
            const uint32_t thirdRow = 2*rowDataSize;
            keyPointsOffsets[0] = firstRow + center0; //+x
            keyPointsOffsets[1] = firstRow + center1; //-x
            keyPointsOffsets[2] = firstRow + center2; //+y
            keyPointsOffsets[3] = thirdRow + center0; //-y
            keyPointsOffsets[4] = thirdRow + center1; //+z
            keyPointsOffsets[5] = thirdRow + center2; //-z
        }

        // Check key points.
        bool result = true;
        switch(_image.m_format)
        {
        case TextureFormat::BGR8:
        case TextureFormat::RGB8:
        case TextureFormat::BGRA8:
        case TextureFormat::RGBA8:
            {
                for (uint8_t key = 0; (true == result) && (key < 6); ++key)
                {
                    const uint8_t* point = (const uint8_t*)_image.m_data + keyPointsOffsets[key];
                    const bool tap0 = point[0] < 2;
                    const bool tap1 = point[1] < 2;
                    const bool tap2 = point[2] < 2;
                    result &= (tap0 & tap1 & tap2);
                }
            }
        break;

        case TextureFormat::RGB16:
        case TextureFormat::RGBA16:
            {
                for (uint8_t key = 0; (true == result) && (key < 6); ++key)
                {
                    const uint16_t* point = (const uint16_t*)((const uint8_t*)_image.m_data + keyPointsOffsets[key]);
                    const bool tap0 = point[0] < 2;
                    const bool tap1 = point[1] < 2;
                    const bool tap2 = point[2] < 2;
                    result &= (tap0 & tap1 & tap2);
                }
            }
        break;

        case TextureFormat::RGB16F:
        case TextureFormat::RGBA16F:
            {
                for (uint8_t key = 0; (true == result) && (key < 6); ++key)
                {
                    const uint16_t* point = (const uint16_t*)((const uint8_t*)_image.m_data + keyPointsOffsets[key]);
                    const bool tap0 = cmft::halfToFloat(point[0]) < 0.01f;
                    const bool tap1 = cmft::halfToFloat(point[1]) < 0.01f;
                    const bool tap2 = cmft::halfToFloat(point[2]) < 0.01f;
                    result &= (tap0 & tap1 & tap2);
                }
            }
        break;

        case TextureFormat::RGB32F:
        case TextureFormat::RGBA32F:
            {
                for (uint8_t key = 0; (true == result) && (key < 6); ++key)
                {
                    const float* point = (const float*)((const uint8_t*)_image.m_data + keyPointsOffsets[key]);
                    const bool tap0 = point[0] < 0.01f;
                    const bool tap1 = point[1] < 0.01f;
                    const bool tap2 = point[2] < 0.01f;
                    result &= (tap0 & tap1 & tap2);
                }
            }
        break;

        case TextureFormat::RGBE:
            {
                for (uint8_t key = 0; (true == result) && (key < 6); ++key)
                {
                    const uint8_t* point = (const uint8_t*)_image.m_data + keyPointsOffsets[key];
                    const float exp = ldexp(1.0f, point[3] - (128+8));
                    const bool tap0 = float(point[0])*exp < 0.01f;
                    const bool tap1 = float(point[1])*exp < 0.01f;
                    const bool tap2 = float(point[2])*exp < 0.01f;
                    result &= (tap0 & tap1 & tap2);
                }
            }
        break;

        default:
            {
                DEBUG_CHECK(false, "Unknown image format.");
                result = false;
            }
        break;
        };

        return result;
    }

    bool imageIsEnvironmentMap(const Image& _image, bool _fastCheck)
    {
        return imageIsCubemap(_image)
            || imageIsLatLong(_image)
            || imageIsHStrip(_image)
            || imageIsVStrip(_image)
            || imageIsCubeCross(_image, _fastCheck);
    }

    bool imageCubemapFromCross(Image& _dst, const Image& _src, AllocatorI* _allocator)
    {
        // Checking image aspect.
        const float aspect = (float)(int32_t)_src.m_width/(float)(int32_t)_src.m_height;
        const bool isVertical   = dm::equals(aspect, 3.0f/4.0f, 0.0001f);
        const bool isHorizontal = dm::equals(aspect, 4.0f/3.0f, 0.0001f);

        if (!isVertical && !isHorizontal)
        {
            return false;
        }

        // Get sizes.
        const uint32_t srcBytesPerPixel = getImageDataInfo(_src.m_format).m_bytesPerPixel;
        const uint32_t imagePitch = _src.m_width * srcBytesPerPixel;
        const uint32_t faceSize = isVertical ? (_src.m_width+2)/3 : (_src.m_width+3)/4;
        const uint32_t facePitch = faceSize * srcBytesPerPixel;
        const uint32_t faceDataSize = facePitch * faceSize;
        const uint32_t rowDataSize = imagePitch * faceSize;

        // Alloc data.
        const uint32_t dstDataSize = faceDataSize * CUBE_FACE_NUM;
        void* data = CMFT_ALLOC(_allocator, dstDataSize);
        MALLOC_CHECK(data);

        // Setup offsets.
        uint32_t faceOffsets[6];
        if (isVertical)
        {
            //   ___ ___ ___
            //  |   |   |   | -> rowDataSize
            //  |___|___|___|
            //
            //   ___  -> facePitch
            //
            //       ___
            //      |+Y |
            //   ___|___|___
            //  |-X |+Z |+X |
            //  |___|___|___|
            //      |-Y |
            //      |___|
            //      |-Z |
            //      |___|
            //
            faceOffsets[0] = rowDataSize + 2*facePitch; //+x
            faceOffsets[1] = rowDataSize;               //-x
            faceOffsets[2] = facePitch;                 //+y
            faceOffsets[3] = 2*rowDataSize + facePitch; //-y
            faceOffsets[4] = rowDataSize + facePitch;   //+z
            faceOffsets[5] = 3*rowDataSize + facePitch; //-z
        }
        else
        {
            //       ___
            //      |+Y |
            //   ___|___|___ ___
            //  |-X |+Z |+X |-Z |
            //  |___|___|___|___|
            //      |-Y |
            //      |___|
            //
            faceOffsets[0] = rowDataSize + 2*facePitch; //+x
            faceOffsets[1] = rowDataSize;               //-x
            faceOffsets[2] = facePitch;                 //+y
            faceOffsets[3] = 2*rowDataSize + facePitch; //-y
            faceOffsets[4] = rowDataSize + facePitch;   //+z
            faceOffsets[5] = rowDataSize + 3*facePitch; //-z
        }

        // Copy data.
        for (uint8_t face = 0; face < 6; ++face)
        {
            const uint8_t* srcFaceData = (const uint8_t*)_src.m_data + faceOffsets[face];
            uint8_t* dstFaceData = (uint8_t*)data + faceDataSize*face;
            for (uint32_t yy = 0; yy < faceSize; ++yy)
            {
                memcpy(&dstFaceData[facePitch*yy], &srcFaceData[imagePitch*yy], facePitch);
            }
        }

        // Fill image structure.
        Image result;
        result.m_width = faceSize;
        result.m_height = faceSize;
        result.m_dataSize = dstDataSize;
        result.m_format = _src.m_format;
        result.m_numMips = 1;
        result.m_numFaces = 6;
        result.m_data = data;

        // Transform -Z face properly.
        if (isVertical)
        {
            imageTransform(result, IMAGE_FACE_NEGATIVEZ | IMAGE_OP_FLIP_X | IMAGE_OP_FLIP_Y);
        }

        // Output.
        imageMove(_dst, result, _allocator);

        return true;
    }

    bool imageCubemapFromCross(Image& _image, AllocatorI* _allocator)
    {
        Image tmp;
        if (imageCubemapFromCross(tmp, _image, _allocator))
        {
            imageMove(_image, tmp, _allocator);
            return true;
        }

        return false;
    }

    bool imageCubemapFromLatLong(Image& _dst, const Image& _src, bool _useBilinearInterpolation, AllocatorI* _allocator)
    {
        if (!imageIsLatLong(_src))
        {
            return false;
        }

        // Conversion is done in rgba32f format.
        ImageSoftRef imageRgba32f;
        imageRefOrConvert(imageRgba32f, TextureFormat::RGBA32F, _src, _allocator);

        // Alloc data.
        const uint32_t bytesPerPixel = 4 /*numChannels*/ * 4 /*bytesPerChannel*/;
        const uint32_t dstFaceSize = (imageRgba32f.m_height+1)/2;
        const uint32_t dstPitch = dstFaceSize * bytesPerPixel;
        const uint32_t dstFaceDataSize = dstPitch * dstFaceSize;
        const uint32_t dstDataSize = dstFaceDataSize * CUBE_FACE_NUM;
        void* dstData = CMFT_ALLOC(_allocator, dstDataSize);
        MALLOC_CHECK(dstData);

        // Get source parameters.
        const float srcWidthMinusOne  = float(int32_t(imageRgba32f.m_width-1));
        const float srcHeightMinusOne = float(int32_t(imageRgba32f.m_height-1));
        const uint32_t srcPitch = imageRgba32f.m_width * bytesPerPixel;
        const float invDstFaceSizef = 1.0f/float(dstFaceSize);

        // Iterate over destination image (cubemap).
        for (uint8_t face = 0; face < 6; ++face)
        {
            uint8_t* dstFaceData = (uint8_t*)dstData + face*dstFaceDataSize;
            for (uint32_t yy = 0; yy < dstFaceSize; ++yy)
            {
                uint8_t* dstRowData = (uint8_t*)dstFaceData + yy*dstPitch;
                for (uint32_t xx = 0; xx < dstFaceSize; ++xx)
                {
                    float* dstColumnData = (float*)((uint8_t*)dstRowData + xx*bytesPerPixel);

                    // Cubemap (u,v) on current face.
                    const float uu = 2.0f*xx*invDstFaceSizef-1.0f;
                    const float vv = 2.0f*yy*invDstFaceSizef-1.0f;

                    // Get cubemap vector (x,y,z) from (u,v,faceIdx).
                    float vec[3];
                    texelCoordToVec(vec, uu, vv, face);

                    // Convert cubemap vector (x,y,z) to latlong (u,v).
                    float xSrcf;
                    float ySrcf;
                    latLongFromVec(xSrcf, ySrcf, vec);

                    // Convert from [0..1] to [0..(size-1)] range.
                    xSrcf *= srcWidthMinusOne;
                    ySrcf *= srcHeightMinusOne;

                    // Sample from latlong (u,v).
                    if (_useBilinearInterpolation)
                    {
                        const uint32_t x0 = cmft::ftou(xSrcf);
                        const uint32_t y0 = cmft::ftou(ySrcf);
                        const uint32_t x1 = CMFT_MIN(x0+1, imageRgba32f.m_width-1);
                        const uint32_t y1 = CMFT_MIN(y0+1, imageRgba32f.m_height-1);

                        const float *src0 = (const float*)((const uint8_t*)imageRgba32f.m_data + y0*srcPitch + x0*bytesPerPixel);
                        const float *src1 = (const float*)((const uint8_t*)imageRgba32f.m_data + y0*srcPitch + x1*bytesPerPixel);
                        const float *src2 = (const float*)((const uint8_t*)imageRgba32f.m_data + y1*srcPitch + x0*bytesPerPixel);
                        const float *src3 = (const float*)((const uint8_t*)imageRgba32f.m_data + y1*srcPitch + x1*bytesPerPixel);

                        const float tx = xSrcf - float(int32_t(x0));
                        const float ty = ySrcf - float(int32_t(y0));
                        const float invTx = 1.0f - tx;
                        const float invTy = 1.0f - ty;

                        float p0[3];
                        float p1[3];
                        float p2[3];
                        float p3[3];
                        vec3Mul(p0, src0, invTx*invTy);
                        vec3Mul(p1, src1,    tx*invTy);
                        vec3Mul(p2, src2, invTx*   ty);
                        vec3Mul(p3, src3,    tx*   ty);

                        const float rr = p0[0] + p1[0] + p2[0] + p3[0];
                        const float gg = p0[1] + p1[1] + p2[1] + p3[1];
                        const float bb = p0[2] + p1[2] + p2[2] + p3[2];

                        dstColumnData[0] = rr;
                        dstColumnData[1] = gg;
                        dstColumnData[2] = bb;
                        dstColumnData[3] = 1.0f;
                    }
                    else
                    {
                        const uint32_t xSrc = cmft::ftou(xSrcf);
                        const uint32_t ySrc = cmft::ftou(ySrcf);
                        const float *src = (const float*)((const uint8_t*)imageRgba32f.m_data + ySrc*srcPitch + xSrc*bytesPerPixel);

                        dstColumnData[0] = src[0];
                        dstColumnData[1] = src[1];
                        dstColumnData[2] = src[2];
                        dstColumnData[3] = 1.0f;
                    }

                }
            }
        }

        // Fill image structure.
        Image result;
        result.m_width = dstFaceSize;
        result.m_height = dstFaceSize;
        result.m_dataSize = dstDataSize;
        result.m_format = TextureFormat::RGBA32F;
        result.m_numMips = 1;
        result.m_numFaces = 6;
        result.m_data = dstData;

        // Convert result to source format.
        if (TextureFormat::RGBA32F == _src.m_format)
        {
            imageMove(_dst, result, _allocator);
        }
        else
        {
            imageConvert(_dst, (TextureFormat::Enum)_src.m_format, result, _allocator);
            imageUnload(result, _allocator);
        }

        // Cleanup.
        imageUnload(imageRgba32f, _allocator);

        return true;
    }

    bool imageCubemapFromLatLong(Image& _image, bool _useBilinearInterpolation, AllocatorI* _allocator)
    {
        Image tmp;
        if (imageCubemapFromLatLong(tmp, _image, _useBilinearInterpolation, _allocator))
        {
            imageMove(_image, tmp, _allocator);
            return true;
        }

        return false;
    }

    bool imageLatLongFromCubemap(Image& _dst, const Image& _src, bool _useBilinearInterpolation, AllocatorI* _allocator)
    {
        // Input check.
        if (!imageIsCubemap(_src))
        {
            return false;
        }

        // Conversion is done in rgba32f format.
        ImageSoftRef imageRgba32f;
        imageRefOrConvert(imageRgba32f, TextureFormat::RGBA32F, _src, _allocator);

        // Alloc data.
        const uint32_t bytesPerPixel = 4 /*numChannels*/ * 4 /*bytesPerChannel*/;
        const uint32_t dstHeight = imageRgba32f.m_height*2;
        const uint32_t dstWidth = imageRgba32f.m_height*4;
        uint32_t dstDataSize = 0;
        uint32_t dstMipOffsets[MAX_MIP_NUM];
        for (uint8_t mip = 0; mip < imageRgba32f.m_numMips; ++mip)
        {
            dstMipOffsets[mip] = dstDataSize;
            const uint32_t dstMipWidth  = CMFT_MAX(UINT32_C(1), dstWidth  >> mip);
            const uint32_t dstMipHeight = CMFT_MAX(UINT32_C(1), dstHeight >> mip);
            dstDataSize += dstMipWidth * dstMipHeight * bytesPerPixel;
        }
        void* dstData = CMFT_ALLOC(_allocator, dstDataSize);
        MALLOC_CHECK(dstData);

        // Get source image parameters.
        uint32_t srcOffsets[CUBE_FACE_NUM][MAX_MIP_NUM];
        imageGetMipOffsets(srcOffsets, imageRgba32f);

        // Iterate over destination image (latlong).
        for (uint8_t mip = 0; mip < imageRgba32f.m_numMips; ++mip)
        {
            const uint32_t dstMipWidth  = CMFT_MAX(UINT32_C(1), dstWidth  >> mip);
            const uint32_t dstMipHeight = CMFT_MAX(UINT32_C(1), dstHeight >> mip);
            const uint32_t dstMipPitch = dstMipWidth * bytesPerPixel;
            const float invDstWidthf  = 1.0f/float(dstMipWidth-1);
            const float invDstHeightf = 1.0f/float(dstMipHeight-1);

            const uint32_t srcMipSize = CMFT_MAX(UINT32_C(1), imageRgba32f.m_width >> mip);
            const uint32_t srcPitch = srcMipSize * bytesPerPixel;

            const uint32_t srcMipSizeMinOne  = srcMipSize-1;
            const float    srcMipSizeMinOnef = cmft::utof(srcMipSizeMinOne);

            uint8_t* dstMipData = (uint8_t*)dstData + dstMipOffsets[mip];
            for (uint32_t yy = 0; yy < dstMipHeight; ++yy)
            {
                uint8_t* dstRowData = (uint8_t*)dstMipData + yy*dstMipPitch;
                for (uint32_t xx = 0; xx < dstMipWidth; ++xx)
                {
                    float* dstColumnData = (float*)((uint8_t*)dstRowData + xx*bytesPerPixel);

                    // Latlong (x,y).
                    const float xDst = cmft::utof(xx)*invDstWidthf;
                    const float yDst = cmft::utof(yy)*invDstHeightf;

                    // Get cubemap vector (x,y,z) coresponding to latlong (x,y).
                    float vec[3];
                    vecFromLatLong(vec, xDst, yDst);

                    // Get cubemap (u,v,faceIdx) from cubemap vector (x,y,z).
                    float xSrcf;
                    float ySrcf;
                    uint8_t faceIdx;
                    vecToTexelCoord(xSrcf, ySrcf, faceIdx, vec);

                    // Convert from [0..1] to [0..(size-1)] range.
                    xSrcf *= srcMipSizeMinOnef;
                    ySrcf *= srcMipSizeMinOnef;

                    // Sample from cubemap (u,v, faceIdx).
                    if (_useBilinearInterpolation)
                    {
                        const uint32_t x0 = cmft::ftou(xSrcf);
                        const uint32_t y0 = cmft::ftou(ySrcf);
                        const uint32_t x1 = CMFT_MIN(x0+1, srcMipSizeMinOne);
                        const uint32_t y1 = CMFT_MIN(y0+1, srcMipSizeMinOne);

                        const uint8_t* srcFaceData = (const uint8_t*)imageRgba32f.m_data + srcOffsets[faceIdx][mip];
                        const float *src0 = (const float*)((const uint8_t*)srcFaceData + y0*srcPitch + x0*bytesPerPixel);
                        const float *src1 = (const float*)((const uint8_t*)srcFaceData + y0*srcPitch + x1*bytesPerPixel);
                        const float *src2 = (const float*)((const uint8_t*)srcFaceData + y1*srcPitch + x0*bytesPerPixel);
                        const float *src3 = (const float*)((const uint8_t*)srcFaceData + y1*srcPitch + x1*bytesPerPixel);

                        const float tx = xSrcf - float(int32_t(x0));
                        const float ty = ySrcf - float(int32_t(y0));
                        const float invTx = 1.0f - tx;
                        const float invTy = 1.0f - ty;

                        float p0[3];
                        float p1[3];
                        float p2[3];
                        float p3[3];
                        vec3Mul(p0, src0, invTx*invTy);
                        vec3Mul(p1, src1,    tx*invTy);
                        vec3Mul(p2, src2, invTx*   ty);
                        vec3Mul(p3, src3,    tx*   ty);

                        const float rr = p0[0] + p1[0] + p2[0] + p3[0];
                        const float gg = p0[1] + p1[1] + p2[1] + p3[1];
                        const float bb = p0[2] + p1[2] + p2[2] + p3[2];

                        dstColumnData[0] = rr;
                        dstColumnData[1] = gg;
                        dstColumnData[2] = bb;
                        dstColumnData[3] = 1.0f;
                    }
                    else
                    {
                        const uint32_t xSrc = cmft::ftou(xSrcf);
                        const uint32_t ySrc = cmft::ftou(ySrcf);

                        const uint8_t* srcFaceData = (const uint8_t*)imageRgba32f.m_data + srcOffsets[faceIdx][mip];
                        const float *src = (const float*)((const uint8_t*)srcFaceData + ySrc*srcPitch + xSrc*bytesPerPixel);

                        dstColumnData[0] = src[0];
                        dstColumnData[1] = src[1];
                        dstColumnData[2] = src[2];
                        dstColumnData[3] = 1.0f;
                    }
                }
            }
        }

        // Fill image structure.
        Image result;
        result.m_width = dstWidth;
        result.m_height = dstHeight;
        result.m_dataSize = dstDataSize;
        result.m_format = TextureFormat::RGBA32F;
        result.m_numMips = imageRgba32f.m_numMips;
        result.m_numFaces = 1;
        result.m_data = dstData;

        // Convert back to source format.
        if (TextureFormat::RGBA32F == _src.m_format)
        {
            imageMove(_dst, result, _allocator);
        }
        else
        {
            imageConvert(_dst, (TextureFormat::Enum)_src.m_format, result, _allocator);
            imageUnload(result, _allocator);
        }

        // Cleanup.
        imageUnload(imageRgba32f, _allocator);

        return true;
    }

    bool imageLatLongFromCubemap(Image& _cubemap, bool _useBilinearInterpolation, AllocatorI* _allocator)
    {
        Image tmp;
        if (imageLatLongFromCubemap(tmp, _cubemap, _useBilinearInterpolation, _allocator))
        {
            imageMove(_cubemap, tmp, _allocator);
            return true;
        }

        return false;
    }

    bool imageStripFromCubemap(Image& _dst, const Image& _src, bool _vertical, AllocatorI* _allocator)
    {
        // Input check.
        if(!imageIsCubemap(_src))
        {
            return false;
        }

        // Calculate destination offsets and alloc data.
        uint32_t dstDataSize = 0;
        uint32_t dstMipOffsets[MAX_MIP_NUM];
        const uint32_t dstWidth  = _vertical ? _src.m_width   : _src.m_width*6;
        const uint32_t dstHeight = _vertical ? _src.m_width*6 : _src.m_width  ;
        const uint32_t bytesPerPixel = getImageDataInfo(_src.m_format).m_bytesPerPixel;
        for (uint8_t mip = 0; mip < _src.m_numMips; ++mip)
        {
            dstMipOffsets[mip] = dstDataSize;
            const uint32_t mipWidth  = CMFT_MAX(UINT32_C(1), dstWidth  >> mip);
            const uint32_t mipHeight = CMFT_MAX(UINT32_C(1), dstHeight >> mip);

            dstDataSize += mipWidth * mipHeight * bytesPerPixel;
        }
        void* dstData = CMFT_ALLOC(_allocator, dstDataSize);
        MALLOC_CHECK(dstData);

        // Get source image offsets.
        uint32_t srcOffsets[CUBE_FACE_NUM][MAX_MIP_NUM];
        imageGetMipOffsets(srcOffsets, _src);

        for (uint8_t face = 0; face < 6; ++face)
        {
            for (uint8_t mip = 0; mip < _src.m_numMips; ++mip)
            {
                // Get src data ptr for current mip and face.
                const uint8_t* srcFaceData = (const uint8_t*)_src.m_data + srcOffsets[face][mip];

                // Get dst ptr for current mip level.
                uint8_t* dstMipData = (uint8_t*)dstData + dstMipOffsets[mip];

                const uint32_t mipFaceSize = CMFT_MAX(UINT32_C(1), _src.m_width >> mip);
                const uint32_t mipFacePitch = mipFaceSize * bytesPerPixel;
                //
                //   Horizontal strip.
                //
                //   .__................   ___  -> FacePitch
                //   .  .  .  .  .  .  .
                //   ...................
                //
                //
                //
                //   Vertical strip.
                //       ___
                //      |   |
                //      |___|    ___
                //      .   .   |   | -> FaceDataSize
                //      .....   |___|
                //      .   .
                //      .....
                //      .   .
                //      .....
                //      .   .
                //      .....
                //      .   .
                //      .....
                //
                // To get to the desired face in the strip, advance by:
                // - (mipFacePitch * faceIdx)    for hstrip
                // - (mipFaceDataSize * faceIdx) for vstrip
                // Note: mipFaceDataSize == mipFacePitch * mipFaceSize.
                const uint32_t advance = _vertical ? mipFacePitch * mipFaceSize : mipFacePitch;
                uint8_t* dstFaceData = (uint8_t*)dstMipData + advance*face;

                const uint32_t dstMipSize = CMFT_MAX(UINT32_C(1), dstWidth >> mip);
                const uint32_t dstMipPitch = dstMipSize*bytesPerPixel;

                for (uint32_t yy = 0; yy < mipFaceSize; ++yy)
                {
                    const uint8_t* srcRowData = (const uint8_t*)srcFaceData + yy*mipFacePitch;
                    uint8_t* dstRowData = (uint8_t*)dstFaceData + yy*dstMipPitch;

                    memcpy(dstRowData, srcRowData, mipFacePitch);
                }
            }
        }

        // Fill image structure.
        Image result;
        result.m_width = dstWidth;
        result.m_height = dstHeight;
        result.m_dataSize = dstDataSize;
        result.m_format = _src.m_format;
        result.m_numMips = _src.m_numMips;
        result.m_numFaces = 1;
        result.m_data = dstData;

        // Output.
        imageMove(_dst, result, _allocator);

        return true;
    }

    bool imageStripFromCubemap(Image& _cubemap, bool _vertical, AllocatorI* _allocator)
    {
        Image tmp;
        if (imageStripFromCubemap(tmp, _cubemap, _vertical, _allocator))
        {
            imageMove(_cubemap, tmp, _allocator);
            return true;
        }

        return false;
    }

    bool imageCubemapFromStrip(Image& _dst, const Image& _src, AllocatorI* _allocator)
    {
        // Input check.
        const bool isVertical   = imageIsVStrip(_src);
        const bool isHorizontal = imageIsHStrip(_src);
        if(!isVertical && !isHorizontal)
        {
            return false;
        }

        // Calculate destination offsets and alloc data.
        uint32_t dstDataSize = 0;
        uint32_t dstOffsets[CUBE_FACE_NUM][MAX_MIP_NUM];
        const uint32_t dstSize = isHorizontal ? _src.m_height : _src.m_width;
        const uint32_t bytesPerPixel = getImageDataInfo(_src.m_format).m_bytesPerPixel;
        for (uint8_t face = 0; face < 6; ++face)
        {
            for (uint8_t mip = 0; mip < _src.m_numMips; ++mip)
            {
                dstOffsets[face][mip] = dstDataSize;
                const uint32_t mipSize = CMFT_MAX(UINT32_C(1), dstSize >> mip);

                dstDataSize += mipSize * mipSize * bytesPerPixel;
            }
        }
        void* dstData = CMFT_ALLOC(_allocator, dstDataSize);
        MALLOC_CHECK(dstData);

        uint32_t srcOffsets[CUBE_FACE_NUM][MAX_MIP_NUM];
        imageGetMipOffsets(srcOffsets, _src);

        for (uint8_t face = 0; face < 6; ++face)
        {
            for (uint8_t mip = 0; mip < _src.m_numMips; ++mip)
            {
                // Get dst data ptr for current mip and face.
                uint8_t* dstFaceData = (uint8_t*)dstData + dstOffsets[face][mip];

                // Get src ptr for current mip level.
                const uint8_t* srcMipData = (const uint8_t*)_src.m_data + srcOffsets[0][mip];

                // Advance by (dstPitch * faceIdx) to get to the desired face in the strip.
                const uint32_t dstMipSize = CMFT_MAX(UINT32_C(1), dstSize >> mip);
                const uint32_t dstMipPitch = dstMipSize * bytesPerPixel;
                const uint8_t* srcFaceData = (const uint8_t*)srcMipData + dstMipPitch*face;

                const uint32_t srcMipPitch = dstMipPitch*6;

                for (uint32_t yy = 0; yy < dstMipSize; ++yy)
                {
                    const uint8_t* srcRowData = (const uint8_t*)srcFaceData + yy*srcMipPitch;
                    uint8_t* dstRowData = (uint8_t*)dstFaceData + yy*dstMipPitch;

                    memcpy(dstRowData, srcRowData, dstMipPitch);
                }
            }
        }

        // Fill image structure.
        Image result;
        result.m_width = dstSize;
        result.m_height = dstSize;
        result.m_dataSize = dstDataSize;
        result.m_format = _src.m_format;
        result.m_numMips = _src.m_numMips;
        result.m_numFaces = 6;
        result.m_data = dstData;

        // Output.
        imageMove(_dst, result, _allocator);

        return true;
    }

    bool imageCubemapFromStrip(Image& _image, AllocatorI* _allocator)
    {
        Image tmp;
        if (imageCubemapFromStrip(tmp, _image, _allocator))
        {
            imageMove(_image, tmp, _allocator);
            return true;
        }

        return false;
    }

    bool imageFaceListFromCubemap(Image _faceList[6], const Image& _cubemap, AllocatorI* _allocator)
    {
        // Input check.
        if(!imageIsCubemap(_cubemap))
        {
            return false;
        }

        // Get destination sizes and offsets.
        uint32_t dstDataSize = 0;
        uint32_t dstMipOffsets[MAX_MIP_NUM];
        const uint8_t bytesPerPixel = getImageDataInfo(_cubemap.m_format).m_bytesPerPixel;
        for (uint8_t mip = 0; mip < _cubemap.m_numMips; ++mip)
        {
            dstMipOffsets[mip] = dstDataSize;
            const uint32_t mipSize = CMFT_MAX(UINT32_C(1), _cubemap.m_width >> mip);
            dstDataSize += mipSize * mipSize * bytesPerPixel;
        }

        // Get source offsets.
        uint32_t cubemapOffsets[CUBE_FACE_NUM][MAX_MIP_NUM];
        imageGetMipOffsets(cubemapOffsets, _cubemap);

        for (uint8_t face = 0; face < 6; ++face)
        {
            void* dstData = CMFT_ALLOC(_allocator, dstDataSize);
            MALLOC_CHECK(dstData);

            for (uint8_t mip = 0; mip < _cubemap.m_numMips; ++mip)
            {
                const uint8_t* srcFaceData = (const uint8_t*)_cubemap.m_data + cubemapOffsets[face][mip];
                uint8_t* dstFaceData = (uint8_t*)dstData + dstMipOffsets[mip];

                const uint32_t mipFaceSize = CMFT_MAX(UINT32_C(1), _cubemap.m_width >> mip);
                const uint32_t mipPitch = mipFaceSize * bytesPerPixel;

                for (uint32_t yy = 0; yy < mipFaceSize; ++yy)
                {
                    const uint8_t* srcRowData = (const uint8_t*)srcFaceData + yy*mipPitch;
                    uint8_t* dstRowData = (uint8_t*)dstFaceData + yy*mipPitch;

                    memcpy(dstRowData, srcRowData, mipPitch);
                }
            }

            // Fill image structure.
            Image result;
            result.m_width = _cubemap.m_width;
            result.m_height = _cubemap.m_height;
            result.m_dataSize = dstDataSize;
            result.m_format = _cubemap.m_format;
            result.m_numMips = _cubemap.m_numMips;
            result.m_numFaces = 1;
            result.m_data = dstData;

            // Output.
            imageMove(_faceList[face], result, _allocator);
        }

        return true;
    }

    bool imageCubemapFromFaceList(Image& _cubemap, const Image _faceList[6], AllocatorI* _allocator)
    {
        // Input check.
        if (!imageValidCubemapFaceList(_faceList))
        {
            return false;
        }

        // Get source offsets.
        uint32_t srcOffsets[CUBE_FACE_NUM][MAX_MIP_NUM];
        imageGetMipOffsets(srcOffsets, _faceList[0]);
        const uint32_t bytesPerPixel = getImageDataInfo(_faceList[0].m_format).m_bytesPerPixel;

        // Alloc destination data.
        const uint32_t dstDataSize = _faceList[0].m_dataSize * 6;
        void* dstData = CMFT_ALLOC(_allocator, dstDataSize);
        MALLOC_CHECK(dstData);

        // Copy data.
        uint32_t destinationOffset = 0;
        for (uint8_t face = 0; face < 6; ++face)
        {
            const uint8_t* srcFaceData = (const uint8_t*)_faceList[face].m_data;
            for (uint8_t mip = 0; mip < _faceList[0].m_numMips; ++mip)
            {
                const uint8_t* srcMipData = (const uint8_t*)srcFaceData + srcOffsets[0][mip];
                uint8_t* dstMipData = (uint8_t*)dstData + destinationOffset;

                const uint32_t mipFaceSize = CMFT_MAX(UINT32_C(1), _faceList[0].m_width >> mip);
                const uint32_t mipPitch = mipFaceSize * bytesPerPixel;
                const uint32_t mipFaceDataSize = mipPitch * mipFaceSize;

                destinationOffset += mipFaceDataSize;

                for (uint32_t yy = 0; yy < mipFaceSize; ++yy)
                {
                    const uint8_t* srcRowData = (const uint8_t*)srcMipData + yy*mipPitch;
                    uint8_t* dstRowData = (uint8_t*)dstMipData + yy*mipPitch;

                    memcpy(dstRowData, srcRowData, mipPitch);
                }
            }
        }

        // Fill image structure.
        Image result;
        result.m_width = _faceList[0].m_width;
        result.m_height = _faceList[0].m_height;
        result.m_dataSize = dstDataSize;
        result.m_format = _faceList[0].m_format;
        result.m_numMips = _faceList[0].m_numMips;
        result.m_numFaces = 6;
        result.m_data = dstData;

        // Output.
        imageMove(_cubemap, result, _allocator);

        return true;
    }

    bool imageCrossFromCubemap(Image& _dst, const Image& _src, bool _vertical, AllocatorI* _allocator)
    {
        // Input check.
        if(!imageIsCubemap(_src))
        {
            return false;
        }

        // Copy source image.
        Image srcCpy;
        imageCopy(srcCpy, _src, _allocator);

        // Transform -z image face properly.
        if (_vertical)
        {
            imageTransform(srcCpy, IMAGE_FACE_NEGATIVEZ | IMAGE_OP_FLIP_X | IMAGE_OP_FLIP_Y);
        }

        // Calculate destination offsets and alloc data.
        uint32_t dstDataSize = 0;
        uint32_t dstMipOffsets[MAX_MIP_NUM];
        const uint32_t dstWidth  = (_vertical?3:4) * srcCpy.m_width;
        const uint32_t dstHeight = (_vertical?4:3) * srcCpy.m_width;
        const uint32_t bytesPerPixel = getImageDataInfo(srcCpy.m_format).m_bytesPerPixel;
        for (uint8_t mip = 0; mip < srcCpy.m_numMips; ++mip)
        {
            dstMipOffsets[mip] = dstDataSize;
            const uint32_t mipWidth  = CMFT_MAX(UINT32_C(1), dstWidth  >> mip);
            const uint32_t mipHeight = CMFT_MAX(UINT32_C(1), dstHeight >> mip);

            dstDataSize += mipWidth * mipHeight * bytesPerPixel;
        }
        void* dstData = CMFT_ALLOC(_allocator, dstDataSize);
        MALLOC_CHECK(dstData);

        // Get black pixel.
        void* blackPixel = alloca(bytesPerPixel);
        const float blackPixelRgba32f[4] = { 0.0f, 0.0f, 0.0f, 1.0f };
        fromRgba32f(blackPixel, TextureFormat::Enum(srcCpy.m_format), blackPixelRgba32f);

        // Fill with black.
        for (uint8_t mip = 0; mip < srcCpy.m_numMips; ++mip)
        {
            const uint32_t mipWidth  = CMFT_MAX(UINT32_C(1), dstWidth  >> mip);
            const uint32_t mipHeight = CMFT_MAX(UINT32_C(1), dstHeight >> mip);
            const uint32_t mipPitch = mipWidth*bytesPerPixel;

            uint8_t* dstMipData = (uint8_t*)dstData + dstMipOffsets[mip];
            for (uint32_t yy = 0; yy < mipHeight; ++yy)
            {
                uint8_t* dstRowData = (uint8_t*)dstMipData + yy*mipPitch;
                for (uint32_t xx = 0; xx < mipWidth; ++xx)
                {
                    uint8_t* dstColumnData = (uint8_t*)dstRowData + xx*bytesPerPixel;
                    memcpy(dstColumnData, blackPixel, bytesPerPixel);
                }
            }
        }

        // Get source offsets.
        uint32_t srcOffsets[CUBE_FACE_NUM][MAX_MIP_NUM];
        imageGetMipOffsets(srcOffsets, srcCpy);

        for (uint8_t mip = 0; mip < srcCpy.m_numMips; ++mip)
        {
            const uint32_t srcWidth = CMFT_MAX(UINT32_C(1), srcCpy.m_width >> mip);
            const uint32_t srcPitch = srcWidth * bytesPerPixel;

            const uint32_t mipWidth = CMFT_MAX(UINT32_C(1), dstWidth >> mip);
            const uint32_t mipPitch = mipWidth * bytesPerPixel;

            const uint32_t denominator = (_vertical?3:4);
            const uint32_t faceSize = mipWidth / denominator;

            const uint32_t oneFacePitch   =   (mipPitch) / denominator;
            const uint32_t twoFacePitch   = (2*mipPitch) / denominator;
            const uint32_t threeFacePitch = (3*mipPitch) / denominator;

            const uint32_t oneRowDataSize   =   (mipPitch*mipWidth) / denominator;
            const uint32_t twoRowDataSize   = (2*mipPitch*mipWidth) / denominator;
            const uint32_t threeRowDataSize = (3*mipPitch*mipWidth) / denominator;

            // Destination offsets.
            uint32_t faceOffsets[6];
            if (_vertical)
            {
                //   ___ ___ ___
                //  |   |   |   | -> rowDataSize
                //  |___|___|___|
                //
                //   ___  -> facePitch
                //
                //       ___
                //      |Y+ |
                //   ___|___|___
                //  |X- |Z+ |X+ |
                //  |___|___|___|
                //      |Y- |
                //      |___|
                //      |Z- |
                //      |___|
                //
                faceOffsets[0] = oneRowDataSize   + twoFacePitch; //+x
                faceOffsets[1] = oneRowDataSize;                  //-x
                faceOffsets[2] = oneFacePitch;                    //+y
                faceOffsets[3] = twoRowDataSize   + oneFacePitch; //-y
                faceOffsets[4] = oneRowDataSize   + oneFacePitch; //+z
                faceOffsets[5] = threeRowDataSize + oneFacePitch; //-z
            }
            else
            {
                //       ___
                //      |+Y |
                //   ___|___|___ ___
                //  |-X |+Z |+X |-Z |
                //  |___|___|___|___|
                //      |-Y |
                //      |___|
                //
                faceOffsets[0] = oneRowDataSize + twoFacePitch;   //+x
                faceOffsets[1] = oneRowDataSize;                  //-x
                faceOffsets[2] = oneFacePitch;                    //+y
                faceOffsets[3] = twoRowDataSize + oneFacePitch;   //-y
                faceOffsets[4] = oneRowDataSize + oneFacePitch;   //+z
                faceOffsets[5] = oneRowDataSize + threeFacePitch; //-z
            }

            uint8_t* dstMipData = (uint8_t*)dstData + dstMipOffsets[mip];
            for (uint8_t face = 0; face < 6; ++face)
            {
                uint8_t* dstFaceData = (uint8_t*)dstMipData + faceOffsets[face];
                const uint8_t* srcFaceData = (uint8_t*)srcCpy.m_data + srcOffsets[face][mip];
                for (uint32_t yy = 0; yy < faceSize; ++yy)
                {
                    uint8_t* dstRowData = (uint8_t*)dstFaceData + yy*mipPitch;
                    const uint8_t* srcRowData = (const uint8_t*)srcFaceData + yy*srcPitch;

                    memcpy(dstRowData, srcRowData, oneFacePitch);
                }
            }
        }

        // Fill image structure.
        Image result;
        result.m_width = dstWidth;
        result.m_height = dstHeight;
        result.m_dataSize = dstDataSize;
        result.m_format = srcCpy.m_format;
        result.m_numMips = srcCpy.m_numMips;
        result.m_numFaces = 1;
        result.m_data = dstData;

        // Output.
        imageMove(_dst, result, _allocator);

        // Cleanup.
        imageUnload(srcCpy, _allocator);

        return true;
    }

    bool imageCrossFromCubemap(Image& _image, bool _vertical, AllocatorI* _allocator)
    {
        Image tmp;
        if (imageCrossFromCubemap(tmp, _image, _vertical, _allocator))
        {
            imageMove(_image, tmp, _allocator);
            return true;
        }

        return false;
    }

    bool imageToCubemap(Image& _dst, const Image& _src, AllocatorI* _allocator)
    {
        if (imageIsCubemap(_src))
        {
            imageCopy(_dst, _src, _allocator);
            return true;
        }
        else if (imageCubemapFromCross(_dst, _src, _allocator)
             ||  imageCubemapFromLatLong(_dst, _src, true, _allocator)
             ||  imageCubemapFromStrip(_dst, _src, _allocator))
        {
            return true;
        }

        return false;
    }

    bool imageToCubemap(Image& _image, AllocatorI* _allocator)
    {
        if (!imageIsCubemap(_image))
        {
            if (imageIsCubeCross(_image, true))
            {
                imageCubemapFromCross(_image, _allocator);
            }
            else if (imageIsLatLong(_image))
            {
                imageCubemapFromLatLong(_image, true, _allocator);
            }
            else if (imageIsHStrip(_image) || imageIsVStrip(_image))
            {
                imageCubemapFromStrip(_image, _allocator);
            }
        }

        return imageIsValid(_image) && imageIsCubemap(_image);
    }

    bool imageOctantFromCubemap(Image& _dst, const Image& _src, bool _useBilinearInterpolation, AllocatorI* _allocator)
    {
        // Input check.
        if(!imageIsCubemap(_src))
        {
            return false;
        }

        // Conversion is done in rgba32f format.
        ImageSoftRef imageRgba32f;
        imageRefOrConvert(imageRgba32f, TextureFormat::RGBA32F, _src, _allocator);

        // Alloc data.
        const uint32_t bytesPerPixel = 4 /*numChannels*/ * 4 /*bytesPerChannel*/;
        const uint32_t dstSize = imageRgba32f.m_height*2;
        uint32_t dstDataSize = 0;
        uint32_t dstMipOffsets[MAX_MIP_NUM];
        for (uint8_t mip = 0; mip < imageRgba32f.m_numMips; ++mip)
        {
            dstMipOffsets[mip] = dstDataSize;
            const uint32_t dstMipSize  = CMFT_MAX(UINT32_C(1), dstSize  >> mip);
            dstDataSize += dstMipSize * dstMipSize * bytesPerPixel;
        }
        void* dstData = CMFT_ALLOC(_allocator, dstDataSize);
        MALLOC_CHECK(dstData);

        // Get source image parameters.
        uint32_t srcOffsets[CUBE_FACE_NUM][MAX_MIP_NUM];
        imageGetMipOffsets(srcOffsets, imageRgba32f);

        // Iterate over destination image (latlong).
        for (uint8_t mip = 0; mip < imageRgba32f.m_numMips; ++mip)
        {
            const uint32_t dstMipSize  = CMFT_MAX(UINT32_C(1), dstSize  >> mip);
            const uint32_t dstMipPitch = dstMipSize * bytesPerPixel;
            const float invDstSizef  = 1.0f/float(dstMipSize-1);

            const uint32_t srcMipSize = CMFT_MAX(UINT32_C(1), imageRgba32f.m_width >> mip);
            const uint32_t srcPitch = srcMipSize * bytesPerPixel;

            const uint32_t srcMipSizeMinOne  = srcMipSize-1;
            const float    srcMipSizeMinOnef = cmft::utof(srcMipSizeMinOne);

            uint8_t* dstMipData = (uint8_t*)dstData + dstMipOffsets[mip];
            for (uint32_t yy = 0; yy < dstMipSize; ++yy)
            {
                uint8_t* dstRowData = (uint8_t*)dstMipData + yy*dstMipPitch;
                for (uint32_t xx = 0; xx < dstMipSize; ++xx)
                {
                    float* dstColumnData = (float*)((uint8_t*)dstRowData + xx*bytesPerPixel);

                    // Latlong (x,y).
                    const float xDst = cmft::utof(xx)*invDstSizef;
                    const float yDst = cmft::utof(yy)*invDstSizef;

                    // Get cubemap vector (x,y,z) coresponding to latlong (x,y).
                    float vec[3];
                    vecFromOctant(vec, xDst, yDst);

                    // Get cubemap (u,v,faceIdx) from cubemap vector (x,y,z).
                    float xSrcf;
                    float ySrcf;
                    uint8_t faceIdx;
                    vecToTexelCoord(xSrcf, ySrcf, faceIdx, vec);

                    // Convert from [0..1] to [0..(size-1)] range.
                    xSrcf *= srcMipSizeMinOnef;
                    ySrcf *= srcMipSizeMinOnef;

                    // Sample from cubemap (u,v, faceIdx).
                    if (_useBilinearInterpolation)
                    {
                        const uint32_t x0 = cmft::ftou(xSrcf);
                        const uint32_t y0 = cmft::ftou(ySrcf);
                        const uint32_t x1 = CMFT_MIN(x0+1, srcMipSizeMinOne);
                        const uint32_t y1 = CMFT_MIN(y0+1, srcMipSizeMinOne);

                        const uint8_t* srcFaceData = (const uint8_t*)imageRgba32f.m_data + srcOffsets[faceIdx][mip];
                        const float *src0 = (const float*)((const uint8_t*)srcFaceData + y0*srcPitch + x0*bytesPerPixel);
                        const float *src1 = (const float*)((const uint8_t*)srcFaceData + y0*srcPitch + x1*bytesPerPixel);
                        const float *src2 = (const float*)((const uint8_t*)srcFaceData + y1*srcPitch + x0*bytesPerPixel);
                        const float *src3 = (const float*)((const uint8_t*)srcFaceData + y1*srcPitch + x1*bytesPerPixel);

                        const float tx = xSrcf - float(int32_t(x0));
                        const float ty = ySrcf - float(int32_t(y0));
                        const float invTx = 1.0f - tx;
                        const float invTy = 1.0f - ty;

                        float p0[3];
                        float p1[3];
                        float p2[3];
                        float p3[3];
                        vec3Mul(p0, src0, invTx*invTy);
                        vec3Mul(p1, src1,    tx*invTy);
                        vec3Mul(p2, src2, invTx*   ty);
                        vec3Mul(p3, src3,    tx*   ty);

                        const float rr = p0[0] + p1[0] + p2[0] + p3[0];
                        const float gg = p0[1] + p1[1] + p2[1] + p3[1];
                        const float bb = p0[2] + p1[2] + p2[2] + p3[2];

                        dstColumnData[0] = rr;
                        dstColumnData[1] = gg;
                        dstColumnData[2] = bb;
                        dstColumnData[3] = 1.0f;
                    }
                    else
                    {
                        const uint32_t xSrc = cmft::ftou(xSrcf);
                        const uint32_t ySrc = cmft::ftou(ySrcf);

                        const uint8_t* srcFaceData = (const uint8_t*)imageRgba32f.m_data + srcOffsets[faceIdx][mip];
                        const float *src = (const float*)((const uint8_t*)srcFaceData + ySrc*srcPitch + xSrc*bytesPerPixel);

                        dstColumnData[0] = src[0];
                        dstColumnData[1] = src[1];
                        dstColumnData[2] = src[2];
                        dstColumnData[3] = 1.0f;
                    }
                }
            }
        }

        // Fill image structure.
        Image result;
        result.m_width = dstSize;
        result.m_height = dstSize;
        result.m_dataSize = dstDataSize;
        result.m_format = TextureFormat::RGBA32F;
        result.m_numMips = imageRgba32f.m_numMips;
        result.m_numFaces = 1;
        result.m_data = dstData;

        // Convert back to source format.
        if (TextureFormat::RGBA32F == _src.m_format)
        {
            imageMove(_dst, result, _allocator);
        }
        else
        {
            imageConvert(_dst, (TextureFormat::Enum)_src.m_format, result, _allocator);
            imageUnload(result, _allocator);
        }

        // Cleanup.
        imageUnload(imageRgba32f, _allocator);

        return true;


    }

    bool imageCubemapFromOctant(Image& _dst, const Image& _src, bool _useBilinearInterpolation, AllocatorI* _allocator)
    {
        if (!imageIsOctant(_src))
        {
            return false;
        }

        // Conversion is done in rgba32f format.
        ImageSoftRef imageRgba32f;
        imageRefOrConvert(imageRgba32f, TextureFormat::RGBA32F, _src, _allocator);

        // Alloc data.
        const uint32_t bytesPerPixel = 4 /*numChannels*/ * 4 /*bytesPerChannel*/;
        const uint32_t dstFaceSize = (imageRgba32f.m_height+1)/2;
        const uint32_t dstPitch = dstFaceSize * bytesPerPixel;
        const uint32_t dstFaceDataSize = dstPitch * dstFaceSize;
        const uint32_t dstDataSize = dstFaceDataSize * CUBE_FACE_NUM;
        void* dstData = CMFT_ALLOC(_allocator, dstDataSize);
        MALLOC_CHECK(dstData);

        // Get source parameters.
        const float srcWidthMinusOne  = float(int32_t(imageRgba32f.m_width-1));
        const float srcHeightMinusOne = float(int32_t(imageRgba32f.m_height-1));
        const uint32_t srcPitch = imageRgba32f.m_width * bytesPerPixel;
        const float invDstFaceSizef = 1.0f/float(dstFaceSize);

        // Iterate over destination image (cubemap).
        for (uint8_t face = 0; face < 6; ++face)
        {
            uint8_t* dstFaceData = (uint8_t*)dstData + face*dstFaceDataSize;
            for (uint32_t yy = 0; yy < dstFaceSize; ++yy)
            {
                uint8_t* dstRowData = (uint8_t*)dstFaceData + yy*dstPitch;
                for (uint32_t xx = 0; xx < dstFaceSize; ++xx)
                {
                    float* dstColumnData = (float*)((uint8_t*)dstRowData + xx*bytesPerPixel);

                    // Cubemap (u,v) on current face.
                    const float uu = 2.0f*xx*invDstFaceSizef-1.0f;
                    const float vv = 2.0f*yy*invDstFaceSizef-1.0f;

                    // Get cubemap vector (x,y,z) from (u,v,faceIdx).
                    float vec[3];
                    texelCoordToVec(vec, uu, vv, face);

                    // Convert cubemap vector (x,y,z) to latlong (u,v).
                    float xSrcf;
                    float ySrcf;
                    octantFromVec(xSrcf, ySrcf, vec);

                    // Convert from [0..1] to [0..(size-1)] range.
                    xSrcf *= srcWidthMinusOne;
                    ySrcf *= srcHeightMinusOne;

                    // Sample from latlong (u,v).
                    if (_useBilinearInterpolation)
                    {
                        const uint32_t x0 = cmft::ftou(xSrcf);
                        const uint32_t y0 = cmft::ftou(ySrcf);
                        const uint32_t x1 = CMFT_MIN(x0+1, imageRgba32f.m_width-1);
                        const uint32_t y1 = CMFT_MIN(y0+1, imageRgba32f.m_height-1);

                        const float *src0 = (const float*)((const uint8_t*)imageRgba32f.m_data + y0*srcPitch + x0*bytesPerPixel);
                        const float *src1 = (const float*)((const uint8_t*)imageRgba32f.m_data + y0*srcPitch + x1*bytesPerPixel);
                        const float *src2 = (const float*)((const uint8_t*)imageRgba32f.m_data + y1*srcPitch + x0*bytesPerPixel);
                        const float *src3 = (const float*)((const uint8_t*)imageRgba32f.m_data + y1*srcPitch + x1*bytesPerPixel);

                        const float tx = xSrcf - float(int32_t(x0));
                        const float ty = ySrcf - float(int32_t(y0));
                        const float invTx = 1.0f - tx;
                        const float invTy = 1.0f - ty;

                        float p0[3];
                        float p1[3];
                        float p2[3];
                        float p3[3];
                        vec3Mul(p0, src0, invTx*invTy);
                        vec3Mul(p1, src1,    tx*invTy);
                        vec3Mul(p2, src2, invTx*   ty);
                        vec3Mul(p3, src3,    tx*   ty);

                        const float rr = p0[0] + p1[0] + p2[0] + p3[0];
                        const float gg = p0[1] + p1[1] + p2[1] + p3[1];
                        const float bb = p0[2] + p1[2] + p2[2] + p3[2];

                        dstColumnData[0] = rr;
                        dstColumnData[1] = gg;
                        dstColumnData[2] = bb;
                        dstColumnData[3] = 1.0f;
                    }
                    else
                    {
                        const uint32_t xSrc = cmft::ftou(xSrcf);
                        const uint32_t ySrc = cmft::ftou(ySrcf);
                        const float *src = (const float*)((const uint8_t*)imageRgba32f.m_data + ySrc*srcPitch + xSrc*bytesPerPixel);

                        dstColumnData[0] = src[0];
                        dstColumnData[1] = src[1];
                        dstColumnData[2] = src[2];
                        dstColumnData[3] = 1.0f;
                    }

                }
            }
        }

        // Fill image structure.
        Image result;
        result.m_width = dstFaceSize;
        result.m_height = dstFaceSize;
        result.m_dataSize = dstDataSize;
        result.m_format = TextureFormat::RGBA32F;
        result.m_numMips = 1;
        result.m_numFaces = 6;
        result.m_data = dstData;

        // Convert result to source format.
        if (TextureFormat::RGBA32F == _src.m_format)
        {
            imageMove(_dst, result, _allocator);
        }
        else
        {
            imageConvert(_dst, (TextureFormat::Enum)_src.m_format, result, _allocator);
            imageUnload(result, _allocator);
        }

        // Cleanup.
        imageUnload(imageRgba32f, _allocator);

        return true;
    }

    bool imageCubemapFromOctant(Image& _image, bool _useBilinearInterpolation, AllocatorI* _allocator)
    {
        Image tmp;
        if(imageCubemapFromOctant(tmp, _image, _useBilinearInterpolation, _allocator))
        {
            imageMove(_image, tmp, _allocator);
            return true;
        }

        return false;
    }

    // Image loading.
    //-----

    bool imageLoadDds(Image& _image, Io* _io, AllocatorI* _allocator)
    {
        size_t read;
        CMFT_UNUSED(read);

        bool didOpen = ioFileOpen(_io, "rb");
        IoScopeFileClose scopeClose(_io, didOpen);

        IoSeekFn seekFn = ioSeekFnFor(_io);
        IoReadFn readFn = ioReadFnFor(_io);

        // Read magic.
        uint32_t magic;
        readFn(_io, &magic, sizeof(uint32_t));

        // Check magic.
        if (DDS_MAGIC != magic)
        {
            WARN("Dds magic invalid.");
            return false;
        }

        // Read header.
        DdsHeader ddsHeader;
        read = 0;
        read += readFn(_io, &ddsHeader.m_size, sizeof(ddsHeader.m_size));
        read += readFn(_io, &ddsHeader.m_flags, sizeof(ddsHeader.m_flags));
        read += readFn(_io, &ddsHeader.m_height, sizeof(ddsHeader.m_height));
        read += readFn(_io, &ddsHeader.m_width, sizeof(ddsHeader.m_width));
        read += readFn(_io, &ddsHeader.m_pitchOrLinearSize, sizeof(ddsHeader.m_pitchOrLinearSize));
        read += readFn(_io, &ddsHeader.m_depth, sizeof(ddsHeader.m_depth));
        read += readFn(_io, &ddsHeader.m_mipMapCount, sizeof(ddsHeader.m_mipMapCount));
        read += readFn(_io, &ddsHeader.m_reserved1, sizeof(ddsHeader.m_reserved1));
        read += readFn(_io, &ddsHeader.m_pixelFormat.m_size, sizeof(ddsHeader.m_pixelFormat.m_size));
        read += readFn(_io, &ddsHeader.m_pixelFormat.m_flags, sizeof(ddsHeader.m_pixelFormat.m_flags));
        read += readFn(_io, &ddsHeader.m_pixelFormat.m_fourcc, sizeof(ddsHeader.m_pixelFormat.m_fourcc));
        read += readFn(_io, &ddsHeader.m_pixelFormat.m_rgbBitCount, sizeof(ddsHeader.m_pixelFormat.m_rgbBitCount));
        read += readFn(_io, &ddsHeader.m_pixelFormat.m_rBitMask, sizeof(ddsHeader.m_pixelFormat.m_rBitMask));
        read += readFn(_io, &ddsHeader.m_pixelFormat.m_gBitMask, sizeof(ddsHeader.m_pixelFormat.m_gBitMask));
        read += readFn(_io, &ddsHeader.m_pixelFormat.m_bBitMask, sizeof(ddsHeader.m_pixelFormat.m_bBitMask));
        read += readFn(_io, &ddsHeader.m_pixelFormat.m_aBitMask, sizeof(ddsHeader.m_pixelFormat.m_aBitMask));
        read += readFn(_io, &ddsHeader.m_caps, sizeof(ddsHeader.m_caps));
        read += readFn(_io, &ddsHeader.m_caps2, sizeof(ddsHeader.m_caps2));
        read += readFn(_io, &ddsHeader.m_caps3, sizeof(ddsHeader.m_caps3));
        read += readFn(_io, &ddsHeader.m_caps4, sizeof(ddsHeader.m_caps4));
        read += readFn(_io, &ddsHeader.m_reserved2, sizeof(ddsHeader.m_reserved2));
        DEBUG_CHECK(read == DDS_HEADER_SIZE, "Error reading file header.");

        // Read DdsDxt10 header if present.
        DdsHeaderDxt10 ddsHeaderDxt10;
        memset(&ddsHeaderDxt10, 0, sizeof(DdsHeaderDxt10));
        const bool hasDdsDxt10 = (DDS_DX10 == ddsHeader.m_pixelFormat.m_fourcc && (ddsHeader.m_flags&DDPF_FOURCC));
        if (hasDdsDxt10)
        {
            read = 0;
            read += readFn(_io, &ddsHeaderDxt10.m_dxgiFormat, sizeof(ddsHeaderDxt10.m_dxgiFormat));
            read += readFn(_io, &ddsHeaderDxt10.m_resourceDimension, sizeof(ddsHeaderDxt10.m_resourceDimension));
            read += readFn(_io, &ddsHeaderDxt10.m_miscFlags, sizeof(ddsHeaderDxt10.m_miscFlags));
            read += readFn(_io, &ddsHeaderDxt10.m_arraySize, sizeof(ddsHeaderDxt10.m_arraySize));
            read += readFn(_io, &ddsHeaderDxt10.m_miscFlags2, sizeof(ddsHeaderDxt10.m_miscFlags2));
            DEBUG_CHECK(read == DDS_DX10_HEADER_SIZE, "Error reading Dds dx10 file header.");
        }

        // Validate header.
        if (DDS_HEADER_SIZE != ddsHeader.m_size)
        {
            WARN("Invalid Dds header size!");
            return false;
        }

        if ((ddsHeader.m_flags & (DDSD_CAPS|DDSD_HEIGHT|DDSD_WIDTH|DDSD_PIXELFORMAT)) != (DDSD_CAPS|DDSD_HEIGHT|DDSD_WIDTH|DDSD_PIXELFORMAT))
        {
            WARN("Invalid Dds header flags!");
            return false;
        }

        if (0 == (ddsHeader.m_caps & DDSCAPS_TEXTURE))
        {
            WARN("Invalid Dds header caps!");
            return false;
        }

        if (0 == ddsHeader.m_mipMapCount)
        {
            WARN("Dds image mipmap count is 0. Setting to 1.");
            ddsHeader.m_mipMapCount = 1;
        }

        const bool isCubemap = (0 != (ddsHeader.m_caps2 & DDSCAPS2_CUBEMAP));
        if (isCubemap && (DDS_CUBEMAP_ALLFACES != (ddsHeader.m_caps2 & DDS_CUBEMAP_ALLFACES)))
        {
            WARN("Partial cubemap not supported!");
            return false;
        }

        // Get format.
        TextureFormat::Enum format = TextureFormat::Null;
        if (hasDdsDxt10)
        {
            for (uint8_t ii = 0, end = CMFT_COUNTOF(s_translateDdsDxgiFormat); ii < end; ++ii)
            {
                if (s_translateDdsDxgiFormat[ii].m_dxgiFormat == ddsHeaderDxt10.m_dxgiFormat)
                {
                    format = s_translateDdsDxgiFormat[ii].m_textureFormat;
                    break;
                }
            }
        }
        else
        {
            uint32_t ddsBcFlag = 0;
            for (uint8_t ii = 0, end = CMFT_COUNTOF(s_translateDdsPfBitCount); ii < end; ++ii)
            {
                if (s_translateDdsPfBitCount[ii].m_bitCount == ddsHeader.m_pixelFormat.m_rgbBitCount)
                {
                    ddsBcFlag = s_translateDdsPfBitCount[ii].m_flag;
                    break;
                }
            }

            const uint32_t ddsFormat = ddsHeader.m_pixelFormat.m_flags & DDPF_FOURCC
                ? ddsHeader.m_pixelFormat.m_fourcc
                : (ddsHeader.m_pixelFormat.m_flags | ddsBcFlag)
                ;

            for (uint8_t ii = 0, end = CMFT_COUNTOF(s_translateDdsFormat); ii < end; ++ii)
            {
                if (s_translateDdsFormat[ii].m_format == ddsFormat)
                {
                    format = s_translateDdsFormat[ii].m_textureFormat;
                    break;
                }
            }
        }

        if (TextureFormat::Null == format)
        {
            const uint8_t bytesPerPixel = uint8_t(ddsHeader.m_pixelFormat.m_rgbBitCount/8);
            for (uint8_t ii = 0, end = CMFT_COUNTOF(s_ddsValidFormats); ii < end; ++ii)
            {
                if (bytesPerPixel == getImageDataInfo(s_ddsValidFormats[ii]).m_bytesPerPixel)
                {
                    format = TextureFormat::Enum(ii);
                }
            }

            WARN("DDS data format unknown. Guessing...");

            if (TextureFormat::Null == format)
            {
                WARN("DDS data format not supported!");
                return false;
            }
        }

        // Calculate data size.
        const uint8_t numFaces = isCubemap ? 6 : 1;
        const uint32_t bytesPerPixel = getImageDataInfo(format).m_bytesPerPixel;
        uint32_t dataSize = 0;
        for (uint8_t face = 0; face < numFaces; ++face)
        {
            for (uint8_t mip = 0; mip < ddsHeader.m_mipMapCount; ++mip)
            {
                uint32_t width  = CMFT_MAX(UINT32_C(1), ddsHeader.m_width  >> mip);
                uint32_t height = CMFT_MAX(UINT32_C(1), ddsHeader.m_height >> mip);
                dataSize += width * height * bytesPerPixel;
            }
        }

        // Some software tools produce invalid dds file.
        // Flags claim there should be a ddsdxt10 header after dds header but in fact image data starts there.
        // Therefore, to handle those situations, image data size will be checked against remaining unread data size.

        // Seek to the end to get remaining data size.
        const int64_t currentPos = seekFn(_io, 0, Whence::Current);
        const int64_t endPos     = seekFn(_io, 0, Whence::End);
        const int64_t remaining  = endPos - currentPos;

        // Seek back to currentPos or 20 before currentPos in case remaining unread data size does match image data size.
        seekFn(_io, currentPos - DDS_DX10_HEADER_SIZE*(remaining == dataSize-DDS_DX10_HEADER_SIZE), Whence::Begin);

        // Alloc and read data.
        void* data = CMFT_ALLOC(_allocator, dataSize);
        MALLOC_CHECK(data);
        read = readFn(_io, data, dataSize);
        DEBUG_CHECK(read == dataSize, "Could not read dds image data.");

        // Fill image structure.
        Image result;
        result.m_width = ddsHeader.m_width;
        result.m_height = ddsHeader.m_height;
        result.m_dataSize = dataSize;
        result.m_format = format;
        result.m_numMips = uint8_t(ddsHeader.m_mipMapCount);
        result.m_numFaces = numFaces;
        result.m_data = data;

        // Output.
        imageMove(_image, result, _allocator);

        return true;
    }

    bool imageLoadKtx(Image& _image, Io* _io, AllocatorI* _allocator)
    {
        size_t read;
        CMFT_UNUSED(read);

        bool didOpen = ioFileOpen(_io, "rb");
        IoScopeFileClose scopeClose(_io, didOpen);

        IoSeekFn seekFn = ioSeekFnFor(_io);
        IoReadFn readFn = ioReadFnFor(_io);

        KtxHeader ktxHeader;

        // Read magic.
        uint8_t magic[12];
        read = readFn(_io, &magic, KTX_MAGIC_LEN);
        DEBUG_CHECK(read == 12, "Could not read from file.");

        const uint8_t ktxMagic[12] = KTX_MAGIC;
        if (0 != memcmp(magic, ktxMagic, KTX_MAGIC_LEN))
        {
            WARN("Ktx magic invalid.");
            return false;
        }

        // Read header.
        read = 0;
        read += readFn(_io, &ktxHeader.m_endianness, sizeof(ktxHeader.m_endianness));
        read += readFn(_io, &ktxHeader.m_glType, sizeof(ktxHeader.m_glType));
        read += readFn(_io, &ktxHeader.m_glTypeSize, sizeof(ktxHeader.m_glTypeSize));
        read += readFn(_io, &ktxHeader.m_glFormat, sizeof(ktxHeader.m_glFormat));
        read += readFn(_io, &ktxHeader.m_glInternalFormat, sizeof(ktxHeader.m_glInternalFormat));
        read += readFn(_io, &ktxHeader.m_glBaseInternalFormat, sizeof(ktxHeader.m_glBaseInternalFormat));
        read += readFn(_io, &ktxHeader.m_pixelWidth, sizeof(ktxHeader.m_pixelWidth));
        read += readFn(_io, &ktxHeader.m_pixelHeight, sizeof(ktxHeader.m_pixelHeight));
        read += readFn(_io, &ktxHeader.m_pixelDepth, sizeof(ktxHeader.m_pixelDepth));
        read += readFn(_io, &ktxHeader.m_numArrayElements, sizeof(ktxHeader.m_numArrayElements));
        read += readFn(_io, &ktxHeader.m_numFaces, sizeof(ktxHeader.m_numFaces));
        read += readFn(_io, &ktxHeader.m_numMips, sizeof(ktxHeader.m_numMips));
        read += readFn(_io, &ktxHeader.m_bytesKeyValue, sizeof(ktxHeader.m_bytesKeyValue));
        DEBUG_CHECK(read == KTX_HEADER_SIZE, "Error reading Ktx file header.");

        if (0 == ktxHeader.m_numMips)
        {
            WARN("Ktx image mipmap count is 0. Setting to 1.");
            ktxHeader.m_numMips = 1;
        }

        // Get format.
        TextureFormat::Enum format = TextureFormat::Null;
        for (uint8_t ii = 0, end = CMFT_COUNTOF(s_translateKtxFormat); ii < end; ++ii)
        {
            if (s_translateKtxFormat[ii].m_glInternalFormat == ktxHeader.m_glInternalFormat)
            {
                format = s_translateKtxFormat[ii].m_textureFormat;
                break;
            }
        }

        if (TextureFormat::Null == format)
        {
            WARN("Ktx file internal format unknown.");
            return false;
        }

        const uint32_t bytesPerPixel = getImageDataInfo(format).m_bytesPerPixel;

        // Compute data offsets.
        uint32_t offsets[MAX_MIP_NUM][CUBE_FACE_NUM];
        uint32_t dataSize = 0;
        for (uint8_t face = 0; face < ktxHeader.m_numFaces; ++face)
        {
            for (uint8_t mip = 0; mip < ktxHeader.m_numMips; ++mip)
            {
                offsets[mip][face] = dataSize;
                const uint32_t width  = CMFT_MAX(UINT32_C(1), ktxHeader.m_pixelWidth  >> mip);
                const uint32_t height = CMFT_MAX(UINT32_C(1), ktxHeader.m_pixelHeight >> mip);
                dataSize += width * height * bytesPerPixel;
            }
        }

        // Alloc data.
        void* data = (void*)CMFT_ALLOC(_allocator, dataSize);
        MALLOC_CHECK(data);

        // Jump header key-value data.
        seekFn(_io, ktxHeader.m_bytesKeyValue, Whence::Current);

        // Read data.
        for (uint8_t mip = 0; mip < ktxHeader.m_numMips; ++mip)
        {
            const uint32_t width  = CMFT_MAX(UINT32_C(1), ktxHeader.m_pixelWidth  >> mip);
            const uint32_t height = CMFT_MAX(UINT32_C(1), ktxHeader.m_pixelHeight >> mip);
            const uint32_t pitch  = width * bytesPerPixel;

            // Read face size.
            uint32_t faceSize;
            read = readFn(_io, &faceSize, sizeof(faceSize));
            DEBUG_CHECK(read == 4, "Error reading Ktx data.");

            const uint32_t mipSize = faceSize * ktxHeader.m_numFaces;
            const uint32_t pitchRounding = (KTX_UNPACK_ALIGNMENT-1)-((pitch    + KTX_UNPACK_ALIGNMENT-1)&(KTX_UNPACK_ALIGNMENT-1));
            const uint32_t faceRounding  = (KTX_UNPACK_ALIGNMENT-1)-((faceSize + KTX_UNPACK_ALIGNMENT-1)&(KTX_UNPACK_ALIGNMENT-1));
            const uint32_t mipRounding   = (KTX_UNPACK_ALIGNMENT-1)-((mipSize  + KTX_UNPACK_ALIGNMENT-1)&(KTX_UNPACK_ALIGNMENT-1));

            if (faceSize != ((pitch + pitchRounding) * height))
            {
                WARN("Ktx face size invalid.");
            }

            for (uint8_t face = 0; face < ktxHeader.m_numFaces; ++face)
            {
                uint8_t* faceData = (uint8_t*)data + offsets[mip][face];

                if (0 == pitchRounding)
                {
                    // Read entire face at once.
                    read = readFn(_io, &faceData, faceSize);
                    DEBUG_CHECK(read == faceSize, "Error reading Ktx face data.");
                }
                else
                {
                    // Read row by row.
                    for (uint32_t yy = 0; yy < ktxHeader.m_pixelHeight; ++yy)
                    {
                        // Read row.
                        uint8_t* dst = (uint8_t*)faceData + yy*pitch;
                        read = readFn(_io, dst, pitch);
                        DEBUG_CHECK(read == pitch, "Error reading Ktx row data.");

                        // Jump row rounding.
                        seekFn(_io, pitchRounding, Whence::Current);
                    }
                }

                // Jump face rounding.
                seekFn(_io, faceRounding, Whence::Current);
            }

            // Jump mip rounding.
            seekFn(_io, mipRounding, Whence::Current);
        }

        // Fill image structure.
        Image result;
        result.m_width = ktxHeader.m_pixelWidth;
        result.m_height = ktxHeader.m_pixelHeight;
        result.m_dataSize = dataSize;
        result.m_format = format;
        result.m_numMips = uint8_t(ktxHeader.m_numMips);
        result.m_numFaces = uint8_t(ktxHeader.m_numFaces);
        result.m_data = data;

        // Output.
        imageMove(_image, result, _allocator);

        return true;
    }

    static inline const char* readLine(Io* _io, IoSeekFn _ioSeekFn, IoReadFn _ioReadFn, char* _out, uint32_t _max)
    {
        _ioReadFn(_io, _out, _max);

        const char* eol = cmft::streol(_out);
        const char* nl  = cmft::strnl(eol);

        // Seek back right after newline character.
        if (NULL != nl)
        {
            const int64_t pos = nl - _out - int32_t(_max);
            _ioSeekFn(_io, pos, Whence::Current);
        }

        return nl;
    }

    bool imageLoadHdr(Image& _image, Io* _io, AllocatorI* _allocator)
    {
        size_t read;
        CMFT_UNUSED(read);

        bool didOpen = ioFileOpen(_io, "rb");
        IoScopeFileClose scopeClose(_io, didOpen);

        IoSeekFn seekFn = ioSeekFnFor(_io);
        IoReadFn readFn = ioReadFnFor(_io);

        // Read magic.
        char magic[HDR_MAGIC_LEN];
        readFn(_io, magic, HDR_MAGIC_LEN);

        // Skip nl char.
        seekFn(_io, 1, Whence::Current);

        // Check magic.
        if (0 != strncmp(magic, HDR_MAGIC_FULL, HDR_MAGIC_LEN))
        {
            WARN("HDR magic not valid.");
            return false;
        }

        HdrHeader hdrHeader;
        hdrHeader.m_valid = 0;
        hdrHeader.m_gamma = 1.0f;
        hdrHeader.m_exposure = 1.0f;

        // Read header.
        bool formatDefined = false;
        for (uint8_t ii = 0, stop = 20; ii < stop; ++ii)
        {
            // Read next line.
            char buf[64];
            const char* nl = readLine(_io, seekFn, readFn, buf, sizeof(buf));

            if ((0 == buf[0])
            || ('\n' == buf[0]))
            {
                // End of header.
                break;
            }

            const size_t len = (NULL != nl) ? nl-buf : sizeof(buf);
            if (0 == strncmp(buf, "FORMAT=32-bit_rle_rgbe\n", len))
            {
                formatDefined = true;
            }
            else if (1 == sscanf(buf, "GAMMA=%g", &hdrHeader.m_gamma))
            {
                hdrHeader.m_valid |= HDR_VALID_GAMMA;
            }
            else if (1 == sscanf(buf, "EXPOSURE=%g", &hdrHeader.m_exposure))
            {
                hdrHeader.m_valid |= HDR_VALID_EXPOSURE;
            }
        }

        if (!formatDefined)
        {
            WARN("Invalid Hdr header.");
        }

        // Read image size.
        int32_t width;
        int32_t height;
        char buf[64];
        readLine(_io, seekFn, readFn, buf, sizeof(buf));
        sscanf(buf, "-Y %d +X %d", &height, &width);

        // Allocate data.
        const uint32_t dataSize = width * height * 4 /* bytesPerPixel */;
        uint8_t* data = (uint8_t*)CMFT_ALLOC(_allocator, dataSize);
        MALLOC_CHECK(data);

        // Read first chunk.
        unsigned char rgbe[4];
        readFn(_io, rgbe, sizeof(rgbe));

        uint8_t* dataPtr = (uint8_t*)data;

        if ((width < 8)
        || (width > 0x7fff)
        || (rgbe[0] != 2)
        || (rgbe[1] != 2)
        || (rgbe[2] & 0x80))
        {
            // File not RLE.

            // Save already read pixel.
            dataPtr[0] = rgbe[0];
            dataPtr[1] = rgbe[1];
            dataPtr[2] = rgbe[2];
            dataPtr[3] = rgbe[3];
            dataPtr += 4;

            // Read rest of the file.
            const uint32_t remainingDataSize = dataSize - 4;
            read = readFn(_io, dataPtr, remainingDataSize);
            DEBUG_CHECK(read == remainingDataSize, "Error reading Hdr image data.");
        }
        else
        {
            // File is RLE.

            uint8_t* scanlineBuffer = (uint8_t*)alloca(width*4);
            MALLOC_CHECK(scanlineBuffer);
            uint8_t* ptr;
            const uint8_t* ptrEnd;
            uint32_t numScanlines = height-1;
            int32_t count;
            for (;;)
            {
                DEBUG_CHECK(((uint16_t(rgbe[2])<<8)|(rgbe[3]&0xff)) == width, "Hdr file scanline width is invalid.");

                ptr = scanlineBuffer;
                for (uint8_t ii = 0; ii < 4; ++ii)
                {
                    ptrEnd = (const uint8_t*)scanlineBuffer + width*(ii+1);
                    while (ptr < ptrEnd)
                    {
                        unsigned char rle[2];
                        readFn(_io, rle, sizeof(rle));

                        if (rle[0] > 128)
                        {
                            // RLE chunk.
                            count = rle[0] - 128;
                            DEBUG_CHECK((count != 0) && (count <= (ptrEnd - ptr)), "Bad scanline data!");
                            while (count-- > 0)
                            {
                                *ptr++ = rle[1];
                            }
                        }
                        else
                        {
                            // Normal chunk.
                            count = rle[0];
                            DEBUG_CHECK((count != 0) && (count <= (ptrEnd - ptr)), "Bad scanline data!");
                            *ptr++ = rle[1];
                            if (--count > 0)
                            {
                                read = readFn(_io, ptr, count);
                                DEBUG_CHECK(int32_t(read) == count, "Error reading Hdr image data.");
                                ptr += count;
                            }
                        }
                    }
                }

                // Copy scanline data.
                for (int32_t ii = 0; ii < width; ++ii)
                {
                    dataPtr[0] = scanlineBuffer[ii+(0*width)];
                    dataPtr[1] = scanlineBuffer[ii+(1*width)];
                    dataPtr[2] = scanlineBuffer[ii+(2*width)];
                    dataPtr[3] = scanlineBuffer[ii+(3*width)];
                    dataPtr += 4;
                }

                // Break if reached the end.
                if (0 == numScanlines--)
                {
                    break;
                }

                // Read next scanline.
                readFn(_io, rgbe, sizeof(rgbe));
            }
        }

        // Fill image structure.
        Image result;
        result.m_width = uint32_t(width);
        result.m_height = uint32_t(height);
        result.m_dataSize = dataSize;
        result.m_format = TextureFormat::RGBE;
        result.m_numMips = 1;
        result.m_numFaces = 1;
        result.m_data = (void*)data;

        // Output.
        imageMove(_image, result, _allocator);

        return true;
    }

    bool imageLoadTga(Image& _image, Io* _io, AllocatorI* _allocator)
    {
        size_t read;
        CMFT_UNUSED(read);

        bool didOpen = ioFileOpen(_io, "rb");
        IoScopeFileClose scopeClose(_io, didOpen);

        IoSeekFn seekFn = ioSeekFnFor(_io);
        IoReadFn readFn = ioReadFnFor(_io);

        // Load header.
        TgaHeader tgaHeader;
        read = 0;
        read += readFn(_io, &tgaHeader.m_idLength, sizeof(tgaHeader.m_idLength));
        read += readFn(_io, &tgaHeader.m_colorMapType, sizeof(tgaHeader.m_colorMapType));
        read += readFn(_io, &tgaHeader.m_imageType, sizeof(tgaHeader.m_imageType));
        read += readFn(_io, &tgaHeader.m_colorMapOrigin, sizeof(tgaHeader.m_colorMapOrigin));
        read += readFn(_io, &tgaHeader.m_colorMapLength, sizeof(tgaHeader.m_colorMapLength));
        read += readFn(_io, &tgaHeader.m_colorMapDepth, sizeof(tgaHeader.m_colorMapDepth));
        read += readFn(_io, &tgaHeader.m_xOrigin, sizeof(tgaHeader.m_xOrigin));
        read += readFn(_io, &tgaHeader.m_yOrigin, sizeof(tgaHeader.m_yOrigin));
        read += readFn(_io, &tgaHeader.m_width, sizeof(tgaHeader.m_width));
        read += readFn(_io, &tgaHeader.m_height, sizeof(tgaHeader.m_height));
        read += readFn(_io, &tgaHeader.m_bitsPerPixel, sizeof(tgaHeader.m_bitsPerPixel));
        read += readFn(_io, &tgaHeader.m_imageDescriptor, sizeof(tgaHeader.m_imageDescriptor));
        DEBUG_CHECK(read == TGA_HEADER_SIZE, "Error reading file header.");

        // Check header.
        if(0 == (TGA_IT_RGB & tgaHeader.m_imageType))
        {
            WARN("Tga file is not true-color image.");
            return false;
        }

        // Get format.
        TextureFormat::Enum format;
        if (24 == tgaHeader.m_bitsPerPixel)
        {
            format = TextureFormat::BGR8;
            DEBUG_CHECK(0x0 == (tgaHeader.m_imageDescriptor&0xf), "Alpha channel not properly defined.");
        }
        else if (32 == tgaHeader.m_bitsPerPixel)
        {
            format = TextureFormat::BGRA8;
            DEBUG_CHECK(0x8 == (tgaHeader.m_imageDescriptor&0xf), "Alpha channel not properly defined.");
        }
        else
        {
            WARN("Non-supported Tga pixel depth - %u.", tgaHeader.m_bitsPerPixel);
            return false;
        }

        // Alloc data.
        const uint32_t numBytesPerPixel = tgaHeader.m_bitsPerPixel/8;
        const uint32_t numPixels = tgaHeader.m_width * tgaHeader.m_height;
        const uint32_t dataSize = numPixels * numBytesPerPixel;
        uint8_t* data = (uint8_t*)CMFT_ALLOC(_allocator, dataSize);
        MALLOC_CHECK(data);

        // Skip to data.
        const uint32_t skip = tgaHeader.m_idLength + (tgaHeader.m_colorMapType&0x1)*tgaHeader.m_colorMapLength;
        seekFn(_io, skip, Whence::Current);

        // Load data.
        const bool bCompressed = (0 != (tgaHeader.m_imageType&TGA_IT_RLE));
        if (bCompressed)
        {
            uint8_t buf[5];
            uint32_t n = 0;
            uint8_t* dataPtr = data;
            while (n < numPixels)
            {
                read = readFn(_io, buf, 1+numBytesPerPixel);
                DEBUG_CHECK(read == (1+numBytesPerPixel), "Could not read from file.");

                const uint8_t count = buf[0] & 0x7f;

                memcpy(dataPtr, &buf[1], numBytesPerPixel);
                dataPtr += numBytesPerPixel;
                n++;

                if (buf[0] & 0x80)
                {
                    // RLE chunk.
                    for (uint8_t ii = 0; ii < count; ++ii)
                    {
                        memcpy(dataPtr, &buf[1], numBytesPerPixel);
                        dataPtr += numBytesPerPixel;
                        n++;
                    }
                }
                else
                {
                    // Normal chunk.
                    for (uint8_t ii = 0; ii < count; ++ii)
                    {
                        read = readFn(_io, buf, numBytesPerPixel);
                        DEBUG_CHECK(read == +numBytesPerPixel, "Could not read from file.");

                        memcpy(dataPtr, buf, numBytesPerPixel);
                        dataPtr += numBytesPerPixel;
                        n++;
                    }
                }
            }
        }
        else
        {
            read = readFn(_io, data, dataSize);
            DEBUG_CHECK(read == dataSize, "Could not read from file.");
        }

        // Fill image structure.
        Image result;
        result.m_width = tgaHeader.m_width;
        result.m_height = tgaHeader.m_height;
        result.m_dataSize = dataSize;
        result.m_format = format;
        result.m_numMips = 1;
        result.m_numFaces = 1;
        result.m_data = data;

        // Flip if necessary.
        const uint32_t flip = 0
                            | (tgaHeader.m_imageDescriptor & TGA_DESC_HORIZONTAL ? IMAGE_OP_FLIP_Y : 0)
                            | (tgaHeader.m_imageDescriptor & TGA_DESC_VERTICAL   ? 0 : IMAGE_OP_FLIP_X)
                            ;
        if (flip)
        {
            imageTransform(result, flip);
        }

        // Output.
        imageMove(_image, result, _allocator);

        return true;
    }

    static bool isTga(uint32_t _magic)
    {
        //byte 2 is imageType and must be: 1, 2, 3, 9, 10 or 11
        //byte 1 is colorMapType and must be 1 if imageType is 1 or 9, 0 otherwise
        const uint8_t colorMapType = uint8_t((_magic>> 8)&0xff);
        const uint8_t imageType    = uint8_t((_magic>>16)&0xff);
        switch(imageType)
        {
        case 1:
        case 9:
            return (1 == colorMapType);

        case 2:
        case 3:
        case 10:
        case 11:
            return (0 == colorMapType);
        };

        return false;
    }

    bool imageLoad(Image& _image, Io* _io, TextureFormat::Enum _convertTo, AllocatorI* _allocator)
    {
        bool didOpen = ioFileOpen(_io, "rb");
        IoScopeFileClose scopeClose(_io, didOpen);

        IoSeekFn seekFn = ioSeekFnFor(_io);
        IoReadFn readFn = ioReadFnFor(_io);

        // Read magic.
        uint32_t magic;
        readFn(_io, &magic, sizeof(magic));

        // Seek to beginning.
        seekFn(_io, 0, Whence::Begin);

        // Load image.
        bool loaded = false;
        if (DDS_MAGIC == magic)
        {
            loaded = imageLoadDds(_image, _io, _allocator);
        }
        else if (HDR_MAGIC == magic)
        {
            loaded = imageLoadHdr(_image, _io, _allocator);
        }
        else if (KTX_MAGIC_SHORT == magic)
        {
            loaded = imageLoadKtx(_image, _io, _allocator);
        }
        else if (isTga(magic))
        {
            loaded = imageLoadTga(_image, _io, _allocator);
        }

        if (!loaded)
        {
            return false;
        }

        // Convert if necessary.
        if (TextureFormat::Null != _convertTo
        &&  _image.m_format != _convertTo)
        {
            imageConvert(_image, _convertTo, _allocator);
        }

        return true;
    }

    bool imageLoad(Image& _image, const char* _filePath, TextureFormat::Enum _convertTo, AllocatorI* _allocator)
    {
        Io io;
        ioInit(&io, _filePath);

        return imageLoad(_image, &io, _convertTo, _allocator);
    }

    bool imageLoad(Image& _image, const void* _data, uint32_t _dataSize, TextureFormat::Enum _convertTo, AllocatorI* _allocator)
    {
        Io io;
        ioInit(&io, const_cast<void*>(_data), _dataSize);

        return imageLoad(_image, &io, _convertTo, _allocator);
    }

    ///
    bool imageLoadStb(Image& _image, const char* _filePath, TextureFormat::Enum _convertTo, AllocatorI* _allocator)
    {
        // Try loading the image through stb_image.
        int stbWidth, stbHeight, stbNumComponents;
        // Passing reqNumComponents as 4 forces RGBA8 in data.
        // After stbi_load, stbNumComponents will hold the actual # of components from the source image.
        const int reqNumComponents = 4;
        uint8_t* data = (uint8_t*)stbi_load(_filePath, &stbWidth, &stbHeight, &stbNumComponents, reqNumComponents);

        if (NULL == data)
        {
            return false;
        }

        // Fill image structure.
        Image result;
        result.m_width    = (uint16_t)stbWidth;
        result.m_height   = (uint16_t)stbHeight;
        result.m_dataSize = stbWidth*stbHeight*reqNumComponents;
        result.m_format   = cmft::TextureFormat::RGBA8;
        result.m_numMips  = 1;
        result.m_numFaces = 1;
        result.m_data     = data;

        // Convert if necessary.
        if (TextureFormat::Null != _convertTo
        &&  _image.m_format != _convertTo)
        {
            imageConvert(_image, _convertTo, result, _allocator);
        }
        else
        {
            imageCopy(_image, result, _allocator); //TODO: use imageMove instead of imageCopy if the same allocator was used from stbi_load().
        }

        stbi_image_free(data);

        return true;
    }

    ///
    bool imageLoadStb(Image& _image, const void* _data, uint32_t _dataSize, TextureFormat::Enum _convertTo, AllocatorI* _allocator)
    {
        // Try loading the image through stb_image.
        int stbWidth, stbHeight, stbNumComponents;
        // Passing reqNumComponents as 4 forces RGBA8 in data.
        // After stbi_load, stbNumComponents will hold the actual # of components from the source image.
        const int reqNumComponents = 4;
        uint8_t* data = (uint8_t*)stbi_load_from_memory((const stbi_uc*)_data, (int)_dataSize, &stbWidth, &stbHeight, &stbNumComponents, reqNumComponents);

        if (NULL == data)
        {
            return false;
        }

        // Fill image structure.
        Image result;
        result.m_width    = (uint16_t)stbWidth;
        result.m_height   = (uint16_t)stbHeight;
        result.m_dataSize = stbWidth*stbHeight*reqNumComponents;
        result.m_format   = cmft::TextureFormat::RGBA8;
        result.m_numMips  = 1;
        result.m_numFaces = 1;
        result.m_data     = data;

        // Convert if necessary.
        if (TextureFormat::Null != _convertTo
        &&  _image.m_format != _convertTo)
        {
            imageConvert(_image, _convertTo, result, _allocator);
        }
        else
        {
            imageCopy(_image, result, _allocator); //TODO: use imageMove instead of imageCopy if the same allocator was used from stbi_load().
        }

        stbi_image_free(data);

        return true;
    }

    bool imageIsValid(const Image& _image)
    {
        return (NULL != _image.m_data);
    }

    // Image saving.
    //-----

    bool imageSaveDds(const char* _fileName, const Image& _image)
    {
        size_t write;
        CMFT_UNUSED(write);

        char fileName[CMFT_PATH_LEN];
        strcpy(fileName, _fileName);
        cmft::strlcat(fileName, getFilenameExtensionStr(ImageFileType::DDS), CMFT_PATH_LEN);

        // Open file.
        FILE* fp = fopen(fileName, "wb");
        if (NULL == fp)
        {
            WARN("Could not open file %s for writing.", fileName);
            return false;
        }
        cmft::ScopeFclose cleanup(fp);

        DdsHeader ddsHeader;
        DdsHeaderDxt10 ddsHeaderDxt10;
        ddsHeaderFromImage(ddsHeader, &ddsHeaderDxt10, _image);

        // Write magic.
        const uint32_t magic = DDS_MAGIC;
        write = fwrite(&magic, 1, 4, fp);
        DEBUG_CHECK(write == sizeof(magic), "Error writing Dds magic.");
        FERROR_CHECK(fp);

        // Write header.
        write = 0;
        write += fwrite(&ddsHeader.m_size,                      1, sizeof(ddsHeader.m_size),                      fp);
        write += fwrite(&ddsHeader.m_flags,                     1, sizeof(ddsHeader.m_flags),                     fp);
        write += fwrite(&ddsHeader.m_height,                    1, sizeof(ddsHeader.m_height),                    fp);
        write += fwrite(&ddsHeader.m_width,                     1, sizeof(ddsHeader.m_width),                     fp);
        write += fwrite(&ddsHeader.m_pitchOrLinearSize,         1, sizeof(ddsHeader.m_pitchOrLinearSize),         fp);
        write += fwrite(&ddsHeader.m_depth,                     1, sizeof(ddsHeader.m_depth),                     fp);
        write += fwrite(&ddsHeader.m_mipMapCount,               1, sizeof(ddsHeader.m_mipMapCount),               fp);
        write += fwrite(&ddsHeader.m_reserved1,                 1, sizeof(ddsHeader.m_reserved1),                 fp);
        write += fwrite(&ddsHeader.m_pixelFormat.m_size,        1, sizeof(ddsHeader.m_pixelFormat.m_size),        fp);
        write += fwrite(&ddsHeader.m_pixelFormat.m_flags,       1, sizeof(ddsHeader.m_pixelFormat.m_flags),       fp);
        write += fwrite(&ddsHeader.m_pixelFormat.m_fourcc,      1, sizeof(ddsHeader.m_pixelFormat.m_fourcc),      fp);
        write += fwrite(&ddsHeader.m_pixelFormat.m_rgbBitCount, 1, sizeof(ddsHeader.m_pixelFormat.m_rgbBitCount), fp);
        write += fwrite(&ddsHeader.m_pixelFormat.m_rBitMask,    1, sizeof(ddsHeader.m_pixelFormat.m_rBitMask),    fp);
        write += fwrite(&ddsHeader.m_pixelFormat.m_gBitMask,    1, sizeof(ddsHeader.m_pixelFormat.m_gBitMask),    fp);
        write += fwrite(&ddsHeader.m_pixelFormat.m_bBitMask,    1, sizeof(ddsHeader.m_pixelFormat.m_bBitMask),    fp);
        write += fwrite(&ddsHeader.m_pixelFormat.m_aBitMask,    1, sizeof(ddsHeader.m_pixelFormat.m_aBitMask),    fp);
        write += fwrite(&ddsHeader.m_caps,                      1, sizeof(ddsHeader.m_caps),                      fp);
        write += fwrite(&ddsHeader.m_caps2,                     1, sizeof(ddsHeader.m_caps2),                     fp);
        write += fwrite(&ddsHeader.m_caps3,                     1, sizeof(ddsHeader.m_caps3),                     fp);
        write += fwrite(&ddsHeader.m_caps4,                     1, sizeof(ddsHeader.m_caps4),                     fp);
        write += fwrite(&ddsHeader.m_reserved2,                 1, sizeof(ddsHeader.m_reserved2),                 fp);
        DEBUG_CHECK(write == DDS_HEADER_SIZE, "Error writing Dds file header.");
        FERROR_CHECK(fp);

        if (DDS_DX10 == ddsHeader.m_pixelFormat.m_fourcc)
        {
            write = 0;
            write += fwrite(&ddsHeaderDxt10.m_dxgiFormat,        1, sizeof(ddsHeaderDxt10.m_dxgiFormat),        fp);
            write += fwrite(&ddsHeaderDxt10.m_resourceDimension, 1, sizeof(ddsHeaderDxt10.m_resourceDimension), fp);
            write += fwrite(&ddsHeaderDxt10.m_miscFlags,         1, sizeof(ddsHeaderDxt10.m_miscFlags),         fp);
            write += fwrite(&ddsHeaderDxt10.m_arraySize,         1, sizeof(ddsHeaderDxt10.m_arraySize),         fp);
            write += fwrite(&ddsHeaderDxt10.m_miscFlags2,        1, sizeof(ddsHeaderDxt10.m_miscFlags2),        fp);
            DEBUG_CHECK(write == DDS_DX10_HEADER_SIZE, "Error writing Dds dx10 file header.");
            FERROR_CHECK(fp);
        }

        // Write data.
        DEBUG_CHECK(NULL != _image.m_data, "Image data is null.");
        write = fwrite(_image.m_data, 1, _image.m_dataSize, fp);
        DEBUG_CHECK(write == _image.m_dataSize, "Error writing Dds image data.");
        FERROR_CHECK(fp);

        return true;
    }

    bool imageSaveKtx(const char* _fileName, const Image& _image)
    {
        char fileName[CMFT_PATH_LEN];
        strcpy(fileName, _fileName);
        cmft::strlcat(fileName, getFilenameExtensionStr(ImageFileType::KTX), CMFT_PATH_LEN);

        // Open file.
        FILE* fp = fopen(fileName, "wb");
        if (NULL == fp)
        {
            WARN("Could not open file %s for writing.", fileName);
            return false;
        }
        cmft::ScopeFclose cleanup(fp);

        KtxHeader ktxHeader;
        ktxHeaderFromImage(ktxHeader, _image);

        size_t write;
        CMFT_UNUSED(write);

        // Write magic.
        const uint8_t magic[KTX_MAGIC_LEN+1] = KTX_MAGIC;
        write = fwrite(&magic, 1, KTX_MAGIC_LEN, fp);
        DEBUG_CHECK(write == KTX_MAGIC_LEN, "Error writing Ktx magic.");
        FERROR_CHECK(fp);

        // Write header.
        write = 0;
        write += fwrite(&ktxHeader.m_endianness,           1, sizeof(ktxHeader.m_endianness),           fp);
        write += fwrite(&ktxHeader.m_glType,               1, sizeof(ktxHeader.m_glType),               fp);
        write += fwrite(&ktxHeader.m_glTypeSize,           1, sizeof(ktxHeader.m_glTypeSize),           fp);
        write += fwrite(&ktxHeader.m_glFormat,             1, sizeof(ktxHeader.m_glFormat),             fp);
        write += fwrite(&ktxHeader.m_glInternalFormat,     1, sizeof(ktxHeader.m_glInternalFormat),     fp);
        write += fwrite(&ktxHeader.m_glBaseInternalFormat, 1, sizeof(ktxHeader.m_glBaseInternalFormat), fp);
        write += fwrite(&ktxHeader.m_pixelWidth,           1, sizeof(ktxHeader.m_pixelWidth),           fp);
        write += fwrite(&ktxHeader.m_pixelHeight,          1, sizeof(ktxHeader.m_pixelHeight),          fp);
        write += fwrite(&ktxHeader.m_pixelDepth,           1, sizeof(ktxHeader.m_pixelDepth),           fp);
        write += fwrite(&ktxHeader.m_numArrayElements,     1, sizeof(ktxHeader.m_numArrayElements),     fp);
        write += fwrite(&ktxHeader.m_numFaces,             1, sizeof(ktxHeader.m_numFaces),             fp);
        write += fwrite(&ktxHeader.m_numMips,              1, sizeof(ktxHeader.m_numMips),              fp);
        write += fwrite(&ktxHeader.m_bytesKeyValue,        1, sizeof(ktxHeader.m_bytesKeyValue),        fp);
        DEBUG_CHECK(write == KTX_HEADER_SIZE, "Error writing Ktx header.");

        // Get source offsets.
        uint32_t offsets[CUBE_FACE_NUM][MAX_MIP_NUM];
        imageGetMipOffsets(offsets, _image);

        const uint32_t bytesPerPixel = getImageDataInfo(_image.m_format).m_bytesPerPixel;
        const uint8_t pad[4] = { 0, 0, 0, 0 };

        // Write data.
        DEBUG_CHECK(NULL != _image.m_data, "Image data is null.");
        for (uint8_t mip = 0; mip < _image.m_numMips; ++mip)
        {
            const uint32_t width  = CMFT_MAX(UINT32_C(1), _image.m_width  >> mip);
            const uint32_t height = CMFT_MAX(UINT32_C(1), _image.m_height >> mip);

            const uint32_t pitch = width * bytesPerPixel;
            const uint32_t faceSize = pitch * height;
            const uint32_t mipSize = faceSize * _image.m_numFaces;

            const uint32_t pitchRounding = (KTX_UNPACK_ALIGNMENT-1)-((pitch    + KTX_UNPACK_ALIGNMENT-1)&(KTX_UNPACK_ALIGNMENT-1));
            const uint32_t faceRounding  = (KTX_UNPACK_ALIGNMENT-1)-((faceSize + KTX_UNPACK_ALIGNMENT-1)&(KTX_UNPACK_ALIGNMENT-1));
            const uint32_t mipRounding   = (KTX_UNPACK_ALIGNMENT-1)-((mipSize  + KTX_UNPACK_ALIGNMENT-1)&(KTX_UNPACK_ALIGNMENT-1));

            // Write face size.
            write = fwrite(&faceSize, sizeof(uint32_t), 1, fp);
            DEBUG_CHECK(write == 1, "Error writing Ktx data.");
            FERROR_CHECK(fp);

            for (uint8_t face = 0; face < _image.m_numFaces; ++face)
            {
                const uint8_t* faceData = (const uint8_t*)_image.m_data + offsets[face][mip];

                if (0 == pitchRounding)
                {
                    // Write entire face at once.
                    write = fwrite(faceData, 1, faceSize, fp);
                    DEBUG_CHECK(write == faceSize, "Error writing Ktx face data.");
                    FERROR_CHECK(fp);
                }
                else
                {
                    // Write row by row.
                    for (uint32_t yy = 0; yy < height; ++yy)
                    {
                        // Write row.
                        const uint8_t* src = (const uint8_t*)faceData + yy*pitch;
                        write = fwrite(src, 1, pitch, fp);
                        DEBUG_CHECK(write == pitch, "Error writing Ktx row data.");
                        FERROR_CHECK(fp);

                        // Write row rounding.
                        write = fwrite(&pad, 1, pitchRounding, fp);
                        DEBUG_CHECK(write == pitchRounding, "Error writing Ktx row rounding.");
                        FERROR_CHECK(fp);
                    }
                }

                // Write face rounding.
                if (faceRounding)
                {
                    write = fwrite(&pad, 1, faceRounding, fp);
                    DEBUG_CHECK(write == faceRounding, "Error writing Ktx face rounding.");
                    FERROR_CHECK(fp);
                }
            }

            // Write mip rounding.
            if (mipRounding)
            {
                write = fwrite(&pad, 1, mipRounding, fp);
                DEBUG_CHECK(write == mipRounding, "Error writing Ktx mip rounding.");
                FERROR_CHECK(fp);
            }
        }

        return true;
    }

    bool imageSaveHdr(const char* _fileName, const Image& _image, AllocatorI* _allocator)
    {
<<<<<<< HEAD
        char fileName[CMFT_PATH_LEN];
        strcpy(fileName, _fileName);
        cmft::strlcat(fileName, getFilenameExtensionStr(ImageFileType::HDR), CMFT_PATH_LEN);
=======
        char fileName[DM_PATH_LEN];
        char mipName[DM_PATH_LEN];

        strcpy(fileName, _fileName);
>>>>>>> ef707a45

        const uint32_t bytesPerPixel = getImageDataInfo(_image.m_format).m_bytesPerPixel;

        for (uint8_t mip = 0, endMip = _image.m_numMips; mip < endMip; ++mip)
        {
<<<<<<< HEAD
            WARN("Could not open file %s for writing.", fileName);
            return false;
        }
        cmft::ScopeFclose cleanup(fp);
=======
            dm::strscpya(mipName, fileName);
>>>>>>> ef707a45

            const uint32_t mipWidth  = dm::max(UINT32_C(1), _image.m_width  >> mip);
            const uint32_t mipHeight = dm::max(UINT32_C(1), _image.m_height >> mip);

            if (_image.m_numMips != 1)
            {
                char mipStr[8];
                bx::snprintf(mipStr, sizeof(mipStr), "%d", mip);

                char mipWidthStr[8];
                bx::snprintf(mipWidthStr, sizeof(mipWidthStr), "%d", mipWidth);

                char mipHeightStr[8];
                bx::snprintf(mipHeightStr, sizeof(mipHeightStr), "%d", mipHeight);

<<<<<<< HEAD
        size_t write = 0;
        CMFT_UNUSED(write);
=======
                bx::strlcat(mipName, "_",          DM_PATH_LEN);
                bx::strlcat(mipName, mipStr,       DM_PATH_LEN);
                bx::strlcat(mipName, "_",          DM_PATH_LEN);
                bx::strlcat(mipName, mipWidthStr,  DM_PATH_LEN);
                bx::strlcat(mipName, "x",          DM_PATH_LEN);
                bx::strlcat(mipName, mipHeightStr, DM_PATH_LEN);
            }
>>>>>>> ef707a45

            bx::strlcat(mipName, getFilenameExtensionStr(ImageFileType::HDR), DM_PATH_LEN);

            // Open file.
            FILE* fp = fopen(mipName, "wb");
            if (NULL == fp)
            {
                WARN("Could not open file %s for writing.", mipName);
                return false;
            }
            dm::ScopeFclose cleanup(fp);

            // Hdr file type assumes rgbe image format.
            ImageSoftRef imageRgbe;
            imageRefOrConvert(imageRgbe, TextureFormat::RGBE, _image, _allocator);

            // Get image offsets.
            uint32_t imageOffsets[CUBE_FACE_NUM][MAX_MIP_NUM];
            imageGetMipOffsets(imageOffsets, _image);
            const uint8_t* mipData = (const uint8_t*)imageRgbe.m_data + imageOffsets[0][mip];

            if (1 != imageRgbe.m_numFaces)
            {
                WARN("Image seems to be containing more than one face. "
                     "Only the first one will be saved due to the limits of HDR format."
                    );
            }

            HdrHeader hdrHeader;
            hdrHeaderFromImage(hdrHeader, imageRgbe);

            CMFT_UNUSED size_t write = 0;

            // Write magic.
            char magic[HDR_MAGIC_LEN+1] = HDR_MAGIC_FULL;
            magic[HDR_MAGIC_LEN] = '\n';
            write = fwrite(&magic, HDR_MAGIC_LEN+1, 1, fp);
            DEBUG_CHECK(write == 1, "Error writing Hdr magic.");
            FERROR_CHECK(fp);

            // Write comment.
            char comment[21] = "# Output from cmft.\n";
            write = fwrite(&comment, 20, 1, fp);
            DEBUG_CHECK(write == 1, "Error writing Hdr comment.");
            FERROR_CHECK(fp);

            // Write format.
            const char format[24] = "FORMAT=32-bit_rle_rgbe\n";
            write = fwrite(&format, 23, 1, fp);
            DEBUG_CHECK(write == 1, "Error writing Hdr format.");
            FERROR_CHECK(fp);

            // Don't write gamma for now...
            //char gamma[32];
            //sprintf(gamma, "GAMMA=%g\n", hdrHeader.m_gamma);
            //const size_t gammaLen = strlen(gamma);
            //write = fwrite(&gamma, gammaLen, 1, fp);
            //DEBUG_CHECK(write == 1, "Error writing Hdr gamma.");
            //FERROR_CHECK(fp);

            // Write exposure.
            char exposure[32];
            sprintf(exposure, "EXPOSURE=%g\n", hdrHeader.m_exposure);
            const size_t exposureLen = strlen(exposure);
            write = fwrite(&exposure, exposureLen, 1, fp);
            DEBUG_CHECK(write == 1, "Error writing Hdr exposure.");
            FERROR_CHECK(fp);

            // Write header terminator.
            char headerTerminator = '\n';
            write = fwrite(&headerTerminator, 1, 1, fp);
            DEBUG_CHECK(write == 1, "Error writing Hdr header terminator.");
            FERROR_CHECK(fp);

            // Write image size.
            char imageSize[32];
            sprintf(imageSize, "-Y %d +X %d\n", mipHeight, mipWidth);
            const size_t imageSizeLen = strlen(imageSize);
            write = fwrite(&imageSize, imageSizeLen, 1, fp);
            DEBUG_CHECK(write == 1, "Error writing Hdr image size.");
            FERROR_CHECK(fp);

            // Write data.
            DEBUG_CHECK(NULL != imageRgbe.m_data, "Image data is null.");
            write = fwrite(mipData, bytesPerPixel * mipWidth * mipHeight, 1, fp);
            DEBUG_CHECK(write == 1, "Error writing Hdr data.");
            FERROR_CHECK(fp);

            // Cleanup.
            imageUnload(imageRgbe, _allocator);
        }

        return true;
    }

    bool imageSaveTga(const char* _fileName, const Image& _image, bool _yflip = true)
    {
        char fileName[CMFT_PATH_LEN];
        char mipName[CMFT_PATH_LEN];

        bool result = true;
        const uint8_t bytesPerPixel = getImageDataInfo(_image.m_format).m_bytesPerPixel;

        for (uint8_t face = 0, endFace = _image.m_numFaces; face < endFace; ++face)
        {
            cmft::stracpy(fileName, _fileName);

            if (_image.m_numFaces != 1)
            {
                cmft::strlcat(fileName, "_", CMFT_PATH_LEN);
                cmft::strlcat(fileName, getCubemapFaceIdStr(face), CMFT_PATH_LEN);
            }

            for (uint8_t mip = 0, endMip = _image.m_numMips; mip < endMip; ++mip)
            {
                cmft::stracpy(mipName, fileName);

                const uint32_t mipWidth  = CMFT_MAX(UINT32_C(1), _image.m_width  >> mip);
                const uint32_t mipHeight = CMFT_MAX(UINT32_C(1), _image.m_height >> mip);
                const uint32_t mipPitch  = mipWidth * bytesPerPixel;

                if (_image.m_numMips != 1)
                {
                    char mipStr[8];
                    cmft::snprintf(mipStr, sizeof(mipStr), "%d", mip);

                    char mipWidthStr[8];
                    cmft::snprintf(mipWidthStr, sizeof(mipWidthStr), "%d", mipWidth);

                    char mipHeightStr[8];
                    cmft::snprintf(mipHeightStr, sizeof(mipHeightStr), "%d", mipHeight);

                    cmft::strlcat(mipName, "_",          CMFT_PATH_LEN);
                    cmft::strlcat(mipName, mipStr,       CMFT_PATH_LEN);
                    cmft::strlcat(mipName, "_",          CMFT_PATH_LEN);
                    cmft::strlcat(mipName, mipWidthStr,  CMFT_PATH_LEN);
                    cmft::strlcat(mipName, "x",          CMFT_PATH_LEN);
                    cmft::strlcat(mipName, mipHeightStr, CMFT_PATH_LEN);
                }

                cmft::strlcat(mipName, getFilenameExtensionStr(ImageFileType::TGA), CMFT_PATH_LEN);

                // Open file.
                FILE* fp = fopen(mipName, "wb");
                if (NULL == fp)
                {
                    WARN("Could not open file %s for writing.", mipName);
                    result = false;
                }

                TgaHeader tgaHeader;
                tgaHeaderFromImage(tgaHeader, _image, mip);

                // Write header.
                size_t write = 0;
                CMFT_UNUSED(write);
                write += fwrite(&tgaHeader.m_idLength,        1, sizeof(tgaHeader.m_idLength),        fp);
                write += fwrite(&tgaHeader.m_colorMapType,    1, sizeof(tgaHeader.m_colorMapType),    fp);
                write += fwrite(&tgaHeader.m_imageType,       1, sizeof(tgaHeader.m_imageType),       fp);
                write += fwrite(&tgaHeader.m_colorMapOrigin,  1, sizeof(tgaHeader.m_colorMapOrigin),  fp);
                write += fwrite(&tgaHeader.m_colorMapLength,  1, sizeof(tgaHeader.m_colorMapLength),  fp);
                write += fwrite(&tgaHeader.m_colorMapDepth,   1, sizeof(tgaHeader.m_colorMapDepth),   fp);
                write += fwrite(&tgaHeader.m_xOrigin,         1, sizeof(tgaHeader.m_xOrigin),         fp);
                write += fwrite(&tgaHeader.m_yOrigin,         1, sizeof(tgaHeader.m_yOrigin),         fp);
                write += fwrite(&tgaHeader.m_width,           1, sizeof(tgaHeader.m_width),           fp);
                write += fwrite(&tgaHeader.m_height,          1, sizeof(tgaHeader.m_height),          fp);
                write += fwrite(&tgaHeader.m_bitsPerPixel,    1, sizeof(tgaHeader.m_bitsPerPixel),    fp);
                write += fwrite(&tgaHeader.m_imageDescriptor, 1, sizeof(tgaHeader.m_imageDescriptor), fp);
                DEBUG_CHECK(write == TGA_HEADER_SIZE, "Error writing Tga header.");
                FERROR_CHECK(fp);

                // Get image offsets.
                uint32_t imageOffsets[CUBE_FACE_NUM][MAX_MIP_NUM];
                imageGetMipOffsets(imageOffsets, _image);

                // Write data. //TODO: implement RLE option.
                DEBUG_CHECK(NULL != _image.m_data, "Image data is null.");
                const uint8_t* mipData = (const uint8_t*)_image.m_data + imageOffsets[face][mip];
                if (_yflip)
                {
                    const uint8_t* src = (const uint8_t*)mipData + mipHeight * mipPitch;
                    for (uint32_t yy = 0; yy < mipHeight; ++yy)
                    {
                        src-=mipPitch;
                        write = fwrite(src, 1, mipPitch, fp);
                        DEBUG_CHECK(write == mipPitch, "Error writing Tga data.");
                        FERROR_CHECK(fp);
                    }
                }
                else
                {
                    const uint8_t* src = (const uint8_t*)mipData;
                    for (uint32_t yy = 0; yy < mipHeight; ++yy)
                    {
                        write = fwrite(src, 1, mipPitch, fp);
                        DEBUG_CHECK(write == mipPitch, "Error writing Tga data.");
                        FERROR_CHECK(fp);
                        src+=mipPitch;
                    }
                }

                // Write footer.
                TgaFooter tgaFooter = { 0, 0, TGA_ID };
                write  = fwrite(&tgaFooter.m_extensionOffset, 1, sizeof(tgaFooter.m_extensionOffset), fp);
                write += fwrite(&tgaFooter.m_developerOffset, 1, sizeof(tgaFooter.m_developerOffset), fp);
                write += fwrite(&tgaFooter.m_signature,       1, sizeof(tgaFooter.m_signature),       fp);
                DEBUG_CHECK(TGA_FOOTER_SIZE == write, "Error writing Tga footer.");
                FERROR_CHECK(fp);

                // Cleanup.
                fclose(fp);
            }

        }

        return result;
    }

    bool imageSave(const Image& _image, const char* _fileName, ImageFileType::Enum _ft, TextureFormat::Enum _convertTo, AllocatorI* _allocator)
    {
        // Get image in desired format.
        ImageSoftRef image;
        if (TextureFormat::Null != _convertTo)
        {
            imageRefOrConvert(image, _convertTo, _image, _allocator);
        }
        else
        {
            imageRef(image, _image);
        }

        // Check for valid texture format and save.
        bool result = false;
        if (checkValidTextureFormat(_ft, image.m_format))
        {
            if (ImageFileType::DDS == _ft)
            {
                result = imageSaveDds(_fileName, image);
            }
            else if (ImageFileType::KTX == _ft)
            {
                result = imageSaveKtx(_fileName, image);
            }
            else if (ImageFileType::TGA == _ft)
            {
                result = imageSaveTga(_fileName, image);
            }
            else if (ImageFileType::HDR == _ft)
            {
                result = imageSaveHdr(_fileName, image, _allocator);
            }
        }
        else
        {
            char buf[1024];
            getValidTextureFormatsStr(buf, _ft);

            WARN("Could not save %s as *.%s image."
                " Valid internal formats are: %s."
                " Choose one of the valid internal formats or a different file type.\n"
                , getTextureFormatStr(image.m_format)
                , getFilenameExtensionStr(_ft)
                , buf
                );
        }

        // Cleanup.
        imageUnload(image, _allocator);

        return result;
    }

    bool imageSave(const Image& _image, const char* _fileName, ImageFileType::Enum _ft, OutputType::Enum _ot, TextureFormat::Enum _tf, bool _printOutput, AllocatorI* _allocator)
    {
        // Input check.
        const bool validOutputType = checkValidOutputType(_ft, _ot);
        if (!validOutputType)
        {
            char validOutputTypes[128];
            getValidOutputTypesStr(validOutputTypes, _ft);
            WARN("Invalid output type for requested file type. File type: %s. Output type: %s."
                 " Valid output types for requested file type are: %s."
                 , getFileTypeStr(_ft), getOutputTypeStr(_ot)
                 , validOutputTypes
                 );
            return false;
        }

        const bool validTextureFormat = checkValidTextureFormat(_ft, _tf);
        if (!validTextureFormat)
        {
            char validTextureFormats[128];
            getValidTextureFormatsStr(validTextureFormats, _ft);
            WARN("Invalid texture format for requested file type. File type: %s. Output type: %s."
                 " Valid texture formats for requested file type are: %s."
                 , getFileTypeStr(_ft), getTextureFormatStr(_tf)
                 , validTextureFormats
                 );
            return false;
        }

        bool result = false;

        // Face list is a special case because it is saving 6 images.
        if (OutputType::FaceList == _ot)
        {
            Image outputFaceList[6];
            imageFaceListFromCubemap(outputFaceList, _image, _allocator);

            result = true;

            for (uint8_t face = 0; face < 6; ++face)
            {
                char faceFileName[2048];
                sprintf(faceFileName, "%s_%s", _fileName, getCubemapFaceIdStr(face));

                if (_printOutput)
                {
                    INFO("Saving %s%s [%s %ux%u %s %s %u-faces %d-mips]."
                        , faceFileName
                        , getFilenameExtensionStr(_ft)
                        , getFileTypeStr(_ft)
                        , outputFaceList[face].m_width
                        , outputFaceList[face].m_height
                        , getTextureFormatStr(outputFaceList[face].m_format)
                        , getOutputTypeStr(_ot)
                        , outputFaceList[face].m_numFaces
                        , outputFaceList[face].m_numMips
                        );
                }

                const bool saved = imageSave(outputFaceList[face], faceFileName, _ft, _tf, _allocator);
                if (!saved)
                {
                    WARN("Saving failed!");
                }

                result &= saved;
            }

            for (uint8_t face = 0; face < 6; ++face)
            {
                imageUnload(outputFaceList[face], _allocator);
            }

        }
        // Cubemap is a special case becase no transformation is required.
        else if (OutputType::Cubemap == _ot)
        {
            if (_printOutput)
            {
                INFO("Saving %s%s [%s %ux%u %s %s %u-faces %d-mips]."
                    , _fileName
                    , getFilenameExtensionStr(_ft)
                    , getFileTypeStr(_ft)
                    , _image.m_width
                    , _image.m_height
                    , getTextureFormatStr(_tf)
                    , getOutputTypeStr(_ot)
                    , _image.m_numFaces
                    , _image.m_numMips
                    );
            }

            result = imageSave(_image, _fileName, _ft, _tf, _allocator);
            if (!result)
            {
                WARN("Saving failed!");
            }
        }
        else
        {
            Image outputImage;

            if (OutputType::LatLong == _ot)
            {
                imageLatLongFromCubemap(outputImage, _image, true, _allocator);
            }
            else if (OutputType::HCross == _ot)
            {
                imageCrossFromCubemap(outputImage, _image, false, _allocator);
            }
            else if (OutputType::VCross == _ot)
            {
                imageCrossFromCubemap(outputImage, _image, true, _allocator);
            }
            else if (OutputType::HStrip == _ot)
            {
                imageStripFromCubemap(outputImage, _image, false, _allocator);
            }
            else if (OutputType::VStrip == _ot)
            {
                imageStripFromCubemap(outputImage, _image, true, _allocator);
            }
            else if (OutputType::Octant == _ot)
            {
                imageOctantFromCubemap(outputImage, _image, true, _allocator);
            }
            else
            {
                WARN("Invalid output type.");
                return false;
            }

            if (_printOutput)
            {
                INFO("Saving %s%s [%s %ux%u %s %s %u-faces %d-mips]."
                    , _fileName
                    , getFilenameExtensionStr(_ft)
                    , getFileTypeStr(_ft)
                    , outputImage.m_width
                    , outputImage.m_height
                    , getTextureFormatStr(_tf)
                    , getOutputTypeStr(_ot)
                    , outputImage.m_numFaces
                    , outputImage.m_numMips
                    );
            }

            result = imageSave(outputImage, _fileName, _ft, _tf, _allocator);
            if (!result)
            {
                WARN("Saving failed!");
            }

            imageUnload(outputImage, _allocator);
        }

        return result;
    }

    // ImageRef
    //-----

    bool imageAsCubemap(ImageSoftRef& _dst, const Image& _src, AllocatorI* _allocator)
    {
        if (imageIsCubemap(_src))
        {
            imageRef(_dst, _src);
            return true;
        }
        else if (imageCubemapFromCross(_dst, _src, _allocator)
             ||  imageCubemapFromLatLong(_dst, _src, true, _allocator)
             ||  imageCubemapFromStrip(_dst, _src, _allocator))
        {
            return true;
        }

        return false;
    }

    void imageRefOrConvert(ImageHardRef& _dst, TextureFormat::Enum _format, Image& _src, AllocatorI* _allocator)
    {
        if (_format == _src.m_format)
        {
            imageRef(_dst, _src);
        }
        else
        {
            imageUnload(_dst, _allocator);
            imageConvert(_dst, _format, _src, _allocator);
        }
    }

    void imageRefOrConvert(ImageSoftRef& _dst, TextureFormat::Enum _format, const Image& _src, AllocatorI* _allocator)
    {
        if (_format == _src.m_format)
        {
            imageRef(_dst, _src);
        }
        else
        {
            imageUnload(_dst, _allocator);
            imageConvert(_dst, _format, _src, _allocator);
        }
    }

    void imageRef(ImageSoftRef& _dst, const Image& _src)
    {
        _dst.m_data     = _src.m_data;
        _dst.m_width    = _src.m_width;
        _dst.m_height   = _src.m_height;
        _dst.m_dataSize = _src.m_dataSize;
        _dst.m_format   = _src.m_format;
        _dst.m_numMips  = _src.m_numMips;
        _dst.m_numFaces = _src.m_numFaces;
        _dst.m_isRef    = true;
    }

    void imageRef(ImageHardRef& _dst, Image& _src)
    {
        _dst.m_data        = _src.m_data;
        _dst.m_width       = _src.m_width;
        _dst.m_height      = _src.m_height;
        _dst.m_dataSize    = _src.m_dataSize;
        _dst.m_format      = _src.m_format;
        _dst.m_numMips     = _src.m_numMips;
        _dst.m_numFaces    = _src.m_numFaces;
        _dst.m_origDataPtr = &_src.m_data;
    }

    void imageMove(Image& _dst, ImageSoftRef& _src, AllocatorI* _allocator)
    {
        if (_src.isRef())
        {
            DEBUG_CHECK(false, "Soft reference cannot be moved!");
            abort();
        }

        imageUnload(_dst, _allocator);
        _dst.m_data     = _src.m_data;
        _dst.m_width    = _src.m_width;
        _dst.m_height   = _src.m_height;
        _dst.m_dataSize = _src.m_dataSize;
        _dst.m_format   = _src.m_format;
        _dst.m_numMips  = _src.m_numMips;
        _dst.m_numFaces = _src.m_numFaces;

        _src.m_data     = NULL;
    }

    void imageMove(Image& _dst, ImageHardRef& _src, AllocatorI* _allocator)
    {
        imageUnload(_dst, _allocator);
        _dst.m_data     = _src.m_data;
        _dst.m_width    = _src.m_width;
        _dst.m_height   = _src.m_height;
        _dst.m_dataSize = _src.m_dataSize;
        _dst.m_format   = _src.m_format;
        _dst.m_numMips  = _src.m_numMips;
        _dst.m_numFaces = _src.m_numFaces;

        _src.m_data = NULL;
        if (_src.isRef())
        {
            *_src.m_origDataPtr = NULL;
        }
    }

    void imageUnload(ImageSoftRef& _image, AllocatorI* _allocator)
    {
        if (_image.isCopy() && _image.m_data)
        {
            CMFT_FREE(_allocator, _image.m_data);
            _image.m_data = NULL;
        }
    }

    void imageUnload(ImageHardRef& _image, AllocatorI* _allocator)
    {
        if (_image.isCopy() && _image.m_data)
        {
            CMFT_FREE(_allocator, _image.m_data);
            _image.m_data = NULL;
        }
    }

} // namespace cmft

/* vim: set sw=4 ts=4 expandtab: */<|MERGE_RESOLUTION|>--- conflicted
+++ resolved
@@ -6,22 +6,10 @@
 #include <cmft/image.h>
 #include <cmft/allocator.h>
 
-<<<<<<< HEAD
 #include "common/config.h"
 #include "common/utils.h"
 #include "common/halffloat.h"
 #include "common/stb_image.h"
-=======
-#include "base/config.h"
-#include "base/macros.h"
-#include "base/stb_image.h"
-#include "cubemaputils.h"
-
-#include <bx/uint32_t.h>
-#include <bx/endian.h>
-#include <bx/string.h> //streol, strnl, strlcat
-#include <bx/readerwriter.h>
->>>>>>> ef707a45
 
 #include "cubemaputils.h"
 
@@ -1788,16 +1776,9 @@
 
     inline void rgb16fFromRgba32f(uint16_t* _rgb16f, const float* _rgba32f)
     {
-<<<<<<< HEAD
         _rgb16f[0] = cmft::halfFromFloat(_rgba32f[0]);
         _rgb16f[1] = cmft::halfFromFloat(_rgba32f[1]);
         _rgb16f[2] = cmft::halfFromFloat(_rgba32f[2]);
-        _rgb16f[3] = cmft::halfFromFloat(_rgba32f[3]);
-=======
-        _rgb16f[0] = bx::halfFromFloat(_rgba32f[0]);
-        _rgb16f[1] = bx::halfFromFloat(_rgba32f[1]);
-        _rgb16f[2] = bx::halfFromFloat(_rgba32f[2]);
->>>>>>> ef707a45
     }
 
     inline void rgba16fFromRgba32f(uint16_t* _rgba16f, const float* _rgba32f)
@@ -2257,7 +2238,7 @@
         else if (imageIsCubeCross(_image, true))
         {
             const float aspect = float(int32_t(_image.m_width))/float(int32_t(_image.m_height));
-            const bool isVertical = dm::equals(aspect, 3.0f/4.0f, 0.0001f);
+            const bool isVertical = cmft::equals(aspect, 3.0f/4.0f, 0.0001f);
             if (isVertical)
             {
                 _width  = _faceSize*3;
@@ -2313,7 +2294,7 @@
         else if (imageIsCubeCross(_image, true))
         {
             const float aspect = float(int32_t(_image.m_width))/float(int32_t(_image.m_height));
-            const bool isVertical = dm::equals(aspect, 3.0f/4.0f, 0.0001f);
+            const bool isVertical = cmft::equals(aspect, 3.0f/4.0f, 0.0001f);
             if (isVertical)
             {
                 return _image.m_height>>2;
@@ -2648,10 +2629,6 @@
         imageUnload(imageRgba32f, _allocator);
     }
 
-<<<<<<< HEAD
-    void imageApplyGamma(Image& _image, float _gammaPow, AllocatorI* _allocator)
-=======
-
     // From: http://chilliant.blogspot.pt/2012/08/srgb-approximations-for-hlsl.html
     float ToSRGBApprox(float v)
     {
@@ -2662,11 +2639,11 @@
         return sRGB;
     }
 
-    void imageEncodeRGBM( Image& _image, bx::AllocatorI* _allocator )
+    void imageEncodeRGBM(Image& _image, AllocatorI* _allocator)
     {
         // Operation is done in rgba32f format.
         ImageHardRef imageRgba32f;
-        imageRefOrConvert( imageRgba32f, TextureFormat::RGBA32F, _image, _allocator );
+        imageRefOrConvert(imageRgba32f, TextureFormat::RGBA32F, _image, _allocator);
 
         // Iterate through image channels and apply gamma function.
         float* channel = (float*)imageRgba32f.m_data;
@@ -2703,15 +2680,14 @@
         // Convert to BGRA8 format as final. Overrides any format the user asks
         if (imageRgba32f.isCopy())
         {
-            imageConvert( _image, TextureFormat::BGRA8, imageRgba32f, _allocator );
+            imageConvert(_image, TextureFormat::BGRA8, imageRgba32f, _allocator);
         }
 
         // Cleanup.
         imageUnload(imageRgba32f, _allocator);
     }
 
-    void imageApplyGamma(Image& _image, float _gammaPow, bx::AllocatorI* _allocator)
->>>>>>> ef707a45
+    void imageApplyGamma(Image& _image, float _gammaPow, AllocatorI* _allocator)
     {
         // Do nothing if _gammaPow is ~= 1.0f.
         if (cmft::equals(_gammaPow, 1.0, 0.0001f))
@@ -2855,8 +2831,8 @@
 
         // Check aspect.
         const float aspect = (float)(int32_t)_image.m_width/(float)(int32_t)_image.m_height;
-        const bool isVertical   = dm::equals(aspect, 3.0f/4.0f, 0.0001f);
-        const bool isHorizontal = dm::equals(aspect, 4.0f/3.0f, 0.0001f);
+        const bool isVertical   = cmft::equals(aspect, 3.0f/4.0f, 0.0001f);
+        const bool isHorizontal = cmft::equals(aspect, 4.0f/3.0f, 0.0001f);
 
         if (!isVertical && !isHorizontal)
         {
@@ -3035,8 +3011,8 @@
     {
         // Checking image aspect.
         const float aspect = (float)(int32_t)_src.m_width/(float)(int32_t)_src.m_height;
-        const bool isVertical   = dm::equals(aspect, 3.0f/4.0f, 0.0001f);
-        const bool isHorizontal = dm::equals(aspect, 4.0f/3.0f, 0.0001f);
+        const bool isVertical   = cmft::equals(aspect, 3.0f/4.0f, 0.0001f);
+        const bool isHorizontal = cmft::equals(aspect, 4.0f/3.0f, 0.0001f);
 
         if (!isVertical && !isHorizontal)
         {
@@ -5371,58 +5347,40 @@
 
     bool imageSaveHdr(const char* _fileName, const Image& _image, AllocatorI* _allocator)
     {
-<<<<<<< HEAD
         char fileName[CMFT_PATH_LEN];
+        char mipName[CMFT_PATH_LEN];
+
         strcpy(fileName, _fileName);
-        cmft::strlcat(fileName, getFilenameExtensionStr(ImageFileType::HDR), CMFT_PATH_LEN);
-=======
-        char fileName[DM_PATH_LEN];
-        char mipName[DM_PATH_LEN];
-
-        strcpy(fileName, _fileName);
->>>>>>> ef707a45
 
         const uint32_t bytesPerPixel = getImageDataInfo(_image.m_format).m_bytesPerPixel;
 
         for (uint8_t mip = 0, endMip = _image.m_numMips; mip < endMip; ++mip)
         {
-<<<<<<< HEAD
-            WARN("Could not open file %s for writing.", fileName);
-            return false;
-        }
-        cmft::ScopeFclose cleanup(fp);
-=======
-            dm::strscpya(mipName, fileName);
->>>>>>> ef707a45
-
-            const uint32_t mipWidth  = dm::max(UINT32_C(1), _image.m_width  >> mip);
-            const uint32_t mipHeight = dm::max(UINT32_C(1), _image.m_height >> mip);
+            cmft::stracpy(mipName, fileName);
+
+            const uint32_t mipWidth  = CMFT_MAX(UINT32_C(1), _image.m_width  >> mip);
+            const uint32_t mipHeight = CMFT_MAX(UINT32_C(1), _image.m_height >> mip);
 
             if (_image.m_numMips != 1)
             {
                 char mipStr[8];
-                bx::snprintf(mipStr, sizeof(mipStr), "%d", mip);
+                cmft::snprintf(mipStr, sizeof(mipStr), "%d", mip);
 
                 char mipWidthStr[8];
-                bx::snprintf(mipWidthStr, sizeof(mipWidthStr), "%d", mipWidth);
+                cmft::snprintf(mipWidthStr, sizeof(mipWidthStr), "%d", mipWidth);
 
                 char mipHeightStr[8];
-                bx::snprintf(mipHeightStr, sizeof(mipHeightStr), "%d", mipHeight);
-
-<<<<<<< HEAD
-        size_t write = 0;
-        CMFT_UNUSED(write);
-=======
-                bx::strlcat(mipName, "_",          DM_PATH_LEN);
-                bx::strlcat(mipName, mipStr,       DM_PATH_LEN);
-                bx::strlcat(mipName, "_",          DM_PATH_LEN);
-                bx::strlcat(mipName, mipWidthStr,  DM_PATH_LEN);
-                bx::strlcat(mipName, "x",          DM_PATH_LEN);
-                bx::strlcat(mipName, mipHeightStr, DM_PATH_LEN);
-            }
->>>>>>> ef707a45
-
-            bx::strlcat(mipName, getFilenameExtensionStr(ImageFileType::HDR), DM_PATH_LEN);
+                cmft::snprintf(mipHeightStr, sizeof(mipHeightStr), "%d", mipHeight);
+
+                cmft::strlcat(mipName, "_",          CMFT_PATH_LEN);
+                cmft::strlcat(mipName, mipStr,       CMFT_PATH_LEN);
+                cmft::strlcat(mipName, "_",          CMFT_PATH_LEN);
+                cmft::strlcat(mipName, mipWidthStr,  CMFT_PATH_LEN);
+                cmft::strlcat(mipName, "x",          CMFT_PATH_LEN);
+                cmft::strlcat(mipName, mipHeightStr, CMFT_PATH_LEN);
+            }
+
+            cmft::strlcat(mipName, getFilenameExtensionStr(ImageFileType::HDR), CMFT_PATH_LEN);
 
             // Open file.
             FILE* fp = fopen(mipName, "wb");
@@ -5431,7 +5389,7 @@
                 WARN("Could not open file %s for writing.", mipName);
                 return false;
             }
-            dm::ScopeFclose cleanup(fp);
+            cmft::ScopeFclose cleanup(fp);
 
             // Hdr file type assumes rgbe image format.
             ImageSoftRef imageRgbe;
@@ -5452,7 +5410,8 @@
             HdrHeader hdrHeader;
             hdrHeaderFromImage(hdrHeader, imageRgbe);
 
-            CMFT_UNUSED size_t write = 0;
+            size_t write = 0;
+            CMFT_UNUSED(write);
 
             // Write magic.
             char magic[HDR_MAGIC_LEN+1] = HDR_MAGIC_FULL;
